--- conflicted
+++ resolved
@@ -70,17 +70,12 @@
       labelFor={name}
       required={required}
     >
-<<<<<<< HEAD
-      <FileUploader name={name} />
-=======
-      <input
+      <FileUploader
         accept="image/png, image/jpeg, .pdf"
         id={name}
         name={name}
         required={required}
-        type="file"
       />
->>>>>>> 196f1c50
     </Form.Field>
   );
 }
