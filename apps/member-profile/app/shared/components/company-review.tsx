import { generatePath, Link, useFetcher } from '@remix-run/react';
import { type PropsWithChildren, useState } from 'react';
import { Check, ChevronDown, ChevronUp, Edit, Star, X } from 'react-feather';

import {
  type EmploymentType,
  FORMATTED_EMPLOYMENT_TYPE,
  FORMATTED_LOCATION_TYPE,
  type LocationType,
} from '@oyster/core/employment';
import {
  cx,
  getIconButtonCn,
  getTextCn,
  Pill,
  ProfilePicture,
  Text,
} from '@oyster/ui';
import {
  Tooltip,
  TooltipContent,
  TooltipText,
  TooltipTrigger,
} from '@oyster/ui/tooltip';

import { Card } from '@/shared/components/card';
import { Route } from '@/shared/constants';

type CompanyReviewProps = {
<<<<<<< HEAD
  id?: string;
  date: string;
=======
>>>>>>> 4999e069
  company?: {
    id: string;
    image: string;
    name: string;
  };
  date: string;
  editable?: boolean;
  employmentType: EmploymentType;
  locationCity: string | null;
  locationState: string | null;
  locationType: LocationType;
  rating: number;
  recommend: boolean;
  reviewerFirstName: string;
  reviewerLastName: string;
  reviewerId: string;
  reviewerProfilePicture: string | null;
  reviewedAt: string;
  text: string;
  title: string;
<<<<<<< HEAD
  upvotes?: string | null;
  upvoted?: boolean | null;
=======
  workExperienceId?: string;
>>>>>>> 4999e069
};

export const CompanyReview = ({
  id,
  company,
  date,
  editable,
  employmentType,
  locationCity,
  locationState,
  locationType,
  rating,
  recommend,
  reviewerFirstName,
  reviewerId,
  reviewerLastName,
  reviewerProfilePicture,
  reviewedAt,
  text,
  title,
<<<<<<< HEAD
  upvotes,
  upvoted,
=======
  workExperienceId,
>>>>>>> 4999e069
}: CompanyReviewProps) => {
  return (
    <Card>
      <header className="flex items-center gap-1">
        <CompanyReviewer
          reviewerFirstName={reviewerFirstName}
          reviewerLastName={reviewerLastName}
          reviewerId={reviewerId}
          reviewerProfilePicture={reviewerProfilePicture}
        />
        <Text color="gray-500" variant="sm">
          &bull;
        </Text>
        <Text color="gray-500" variant="sm">
          {reviewedAt}
        </Text>
<<<<<<< HEAD
        <UpvoteCompanyReviewButton
          id={id}
          upvoted={upvoted}
          upvotes={upvotes}
        />
=======

        {editable && workExperienceId && (
          <div className="ml-auto">
            <Tooltip>
              <TooltipTrigger asChild>
                <Link
                  className={getIconButtonCn({
                    backgroundColor: 'gray-100',
                    backgroundColorOnHover: 'gray-200',
                  })}
                  to={generatePath(Route['/profile/work/:id/review/edit'], {
                    id: workExperienceId,
                  })}
                >
                  <Edit />
                </Link>
              </TooltipTrigger>
              <TooltipContent>
                <TooltipText>Edit Review</TooltipText>
              </TooltipContent>
            </Tooltip>
          </div>
        )}
>>>>>>> 4999e069
      </header>

      <div className="flex items-center gap-4">
        <CompanyReviewRating rating={rating} />
        <CompanyReviewRecommend recommend={recommend} />
      </div>

      <div className="flex items-start gap-4">
        {company?.id && (
          <div className="h-10 w-10 rounded-lg border border-gray-200 p-1">
            <img
              alt={company.name}
              className="aspect-square h-full w-full rounded-md"
              src={company.image}
            />
          </div>
        )}

        <div>
          <Text weight="500">{title}</Text>

          {company?.name && <Text variant="sm">{company.name}</Text>}

          <Text color="gray-500" variant="sm">
            {date}
          </Text>

          {locationType !== 'remote' && locationCity && locationState && (
            <Text color="gray-500" variant="sm">
              {locationCity}, {locationState}
            </Text>
          )}

          <ul className="mt-2 flex flex-wrap gap-1">
            <li>
              <Pill color="blue-100">
                {FORMATTED_EMPLOYMENT_TYPE[employmentType]}
              </Pill>
            </li>

            <li>
              <Pill color="lime-100">
                {FORMATTED_LOCATION_TYPE[locationType]}
              </Pill>
            </li>
          </ul>
        </div>
      </div>

      <CompanyReviewText text={text} />
    </Card>
  );
};

function CompanyReviewer({
  reviewerFirstName,
  reviewerId,
  reviewerLastName,
  reviewerProfilePicture,
}: Pick<
  CompanyReviewProps,
  | 'reviewerFirstName'
  | 'reviewerLastName'
  | 'reviewerId'
  | 'reviewerProfilePicture'
>) {
  return (
    <div className="flex w-fit items-center gap-2">
      <ProfilePicture
        initials={reviewerFirstName![0] + reviewerLastName![0]}
        size="32"
        src={reviewerProfilePicture || undefined}
      />

      <Link
        className={cx(
          getTextCn({ color: 'gray-500', variant: 'sm' }),
          'hover:underline'
        )}
        to={generatePath(Route['/directory/:id'], { id: reviewerId })}
      >
        {reviewerFirstName} {reviewerLastName}
      </Link>
    </div>
  );
}

function CompanyReviewRating({ rating }: Pick<CompanyReviewProps, 'rating'>) {
  return (
    <div className="flex">
      {Array.from({ length: 10 }).map((_, index) => {
        return (
          <Star
            className={cx(
              rating >= index + 1
                ? 'fill-yellow-500 text-yellow-500'
                : 'fill-gray-300 text-gray-300'
            )}
            key={index}
            size="20"
          />
        );
      })}
    </div>
  );
}

function CompanyReviewRecommend({
  recommend,
}: Pick<CompanyReviewProps, 'recommend'>) {
  const icon = recommend ? (
    <Check className="text-success" />
  ) : (
    <X className="text-error" />
  );

  return (
    <Text className="flex items-center gap-0.5" variant="sm">
      {icon} Recommend
    </Text>
  );
}

function CompanyReviewText({ text }: Pick<CompanyReviewProps, 'text'>) {
  const [open, setOpen] = useState<boolean>(false);

  return (
    <>
      <Text className={cx('whitespace-pre-wrap', !open && 'line-clamp-6')}>
        {text}
      </Text>

      <button
        className="flex items-center gap-1 text-primary"
        onClick={() => {
          setOpen((value) => !value);
        }}
        type="button"
      >
        {open ? (
          <>
            Show Less <ChevronUp />
          </>
        ) : (
          <>
            Show More <ChevronDown />
          </>
        )}
      </button>
    </>
  );
}

CompanyReview.List = function List({ children }: PropsWithChildren) {
  return <ul className="flex flex-col gap-4">{children}</ul>;
};

function UpvoteCompanyReviewButton({
  id,
  upvoted,
  upvotes,
}: Pick<CompanyReviewProps, 'id' | 'upvoted' | 'upvotes'>) {
  const fetcher = useFetcher();

  const action = upvoted
    ? `/api/company-review/${id}/downvote`
    : `/api/company-review/${id}/upvote`;

  return (
    <fetcher.Form action={action} method="post" className="ml-auto">
      <button
        className={cx(
          getTextCn({ color: 'gray-500', variant: 'sm' }),
          'flex h-fit items-center gap-1 rounded-full border border-gray-200 px-2 py-0.5',
          upvoted
            ? 'border-primary bg-primary text-white'
            : 'hover:border-primary hover:text-primary'
        )}
        type="submit"
      >
        This was helpful ({upvotes || 0})
      </button>
    </fetcher.Form>
  );
}<|MERGE_RESOLUTION|>--- conflicted
+++ resolved
@@ -27,11 +27,8 @@
 import { Route } from '@/shared/constants';
 
 type CompanyReviewProps = {
-<<<<<<< HEAD
   id?: string;
   date: string;
-=======
->>>>>>> 4999e069
   company?: {
     id: string;
     image: string;
@@ -52,12 +49,9 @@
   reviewedAt: string;
   text: string;
   title: string;
-<<<<<<< HEAD
   upvotes?: string | null;
   upvoted?: boolean | null;
-=======
   workExperienceId?: string;
->>>>>>> 4999e069
 };
 
 export const CompanyReview = ({
@@ -78,12 +72,9 @@
   reviewedAt,
   text,
   title,
-<<<<<<< HEAD
   upvotes,
   upvoted,
-=======
   workExperienceId,
->>>>>>> 4999e069
 }: CompanyReviewProps) => {
   return (
     <Card>
@@ -100,13 +91,11 @@
         <Text color="gray-500" variant="sm">
           {reviewedAt}
         </Text>
-<<<<<<< HEAD
         <UpvoteCompanyReviewButton
           id={id}
           upvoted={upvoted}
           upvotes={upvotes}
         />
-=======
 
         {editable && workExperienceId && (
           <div className="ml-auto">
@@ -130,7 +119,6 @@
             </Tooltip>
           </div>
         )}
->>>>>>> 4999e069
       </header>
 
       <div className="flex items-center gap-4">
