--- conflicted
+++ resolved
@@ -55,6 +55,7 @@
 };
 
 export const CompanyReview = ({
+  anonymous,
   company,
   date,
   editable,
@@ -73,11 +74,7 @@
   reviewedAt,
   text,
   title,
-<<<<<<< HEAD
-  anonymous,
-=======
   upvotesCount,
->>>>>>> f80a185e
   workExperienceId,
 }: CompanyReviewProps) => {
   return (
