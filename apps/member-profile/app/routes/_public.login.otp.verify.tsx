import {
  type ActionFunctionArgs,
  json,
  type LoaderFunctionArgs,
  redirect,
} from '@remix-run/node';
import {
  Form as RemixForm,
  useActionData,
  useLoaderData,
} from '@remix-run/react';

<<<<<<< HEAD
import { Button, Form, getErrors, validateForm } from '@oyster/ui';
=======
import { track } from '@oyster/infrastructure/mixpanel';
import { Button, Form, getActionErrors, validateForm } from '@oyster/ui';
>>>>>>> 11fd6f01

import { verifyOneTimeCode } from '@/member-profile.server';
import { OneTimeCodeForm, VerifyOneTimeCodeInput } from '@/member-profile.ui';
import { Route } from '@/shared/constants';
import { ENV } from '@/shared/constants.server';
import { oneTimeCodeIdCookie } from '@/shared/cookies.server';
import { commitSession, getSession, SESSION } from '@/shared/session.server';

export async function loader({ request }: LoaderFunctionArgs) {
  const oneTimeCodeId = await oneTimeCodeIdCookie.parse(
    request.headers.get('Cookie')
  );

  if (!oneTimeCodeId) {
    return redirect(Route['/login/otp/send']);
  }

  const description =
    ENV.ENVIRONMENT === 'development'
      ? 'In the development environment, you can any input any 6-digit code!'
      : undefined;

  return json({
    description,
  });
}

export async function action({ request }: ActionFunctionArgs) {
  const { data, errors, ok } = await validateForm(
    request,
    VerifyOneTimeCodeInput.pick({ value: true })
  );

  if (!ok) {
    return json({ errors }, { status: 400 });
  }

  const oneTimeCodeId = await oneTimeCodeIdCookie.parse(
    request.headers.get('Cookie')
  );

  if (!oneTimeCodeId) {
    return json({
      error: 'Your one-time code was not found. Please request a new code.',
      errors,
    });
  }

  try {
    const { userId } = await verifyOneTimeCode({
      id: oneTimeCodeId,
      value: data.value,
    });

    const session = await getSession(request);

    session.set(SESSION.USER_ID, userId);

    track({
      event: 'Logged In',
      properties: { Method: 'OTP' },
      user: userId,
    });

    const redirectUrl = session.get(SESSION.REDIRECT_URL) || Route['/home'];

    return redirect(redirectUrl, {
      headers: {
        'Set-Cookie': await commitSession(session),
      },
    });
  } catch (e) {
    return json({ error: (e as Error).message }, { status: 500 });
  }
}

const keys = VerifyOneTimeCodeInput.keyof().enum;

export default function VerifyOneTimeCodePage() {
  const { description } = useLoaderData<typeof loader>();
  const { error, errors } = getErrors(useActionData<typeof action>());

  return (
    <RemixForm className="form" method="post">
      <OneTimeCodeForm.CodeField
        description={description}
        error={errors.value}
        name={keys.value}
      />

      <Form.ErrorMessage>{error}</Form.ErrorMessage>

      <Button.Submit fill>Verify Code</Button.Submit>
    </RemixForm>
  );
}<|MERGE_RESOLUTION|>--- conflicted
+++ resolved
@@ -10,12 +10,8 @@
   useLoaderData,
 } from '@remix-run/react';
 
-<<<<<<< HEAD
+import { track } from '@oyster/infrastructure/mixpanel';
 import { Button, Form, getErrors, validateForm } from '@oyster/ui';
-=======
-import { track } from '@oyster/infrastructure/mixpanel';
-import { Button, Form, getActionErrors, validateForm } from '@oyster/ui';
->>>>>>> 11fd6f01
 
 import { verifyOneTimeCode } from '@/member-profile.server';
 import { OneTimeCodeForm, VerifyOneTimeCodeInput } from '@/member-profile.ui';
