--- conflicted
+++ resolved
@@ -101,11 +101,7 @@
 const keys = ClaimSwagPackFormData.keyof().enum;
 
 export default function ClaimSwagPack() {
-<<<<<<< HEAD
-  const { error, errors } = getErrors(useActionData<typeof action>());
-=======
   const { inventoryPromise } = useLoaderData<typeof loader>();
->>>>>>> 11fd6f01
 
   return (
     <>
@@ -146,7 +142,7 @@
 }
 
 function ClaimSwagPackForm() {
-  const { error, errors } = getActionErrors(useActionData<typeof action>());
+  const { error, errors } = getErrors(useActionData<typeof action>());
 
   return (
     <RemixForm className="form" method="post">
