import { json, type LoaderFunctionArgs } from '@remix-run/node';
import {
  generatePath,
  Link,
  useLoaderData,
  useSearchParams,
} from '@remix-run/react';
import dayjs from 'dayjs';
<<<<<<< HEAD
import { sql } from 'kysely';
import { jsonBuildObject } from 'kysely/helpers/postgres';
import { emojify } from 'node-emoji';
import { Edit } from 'react-feather';

import { db } from '@oyster/db';
import { getIconButtonCn, Modal, Pill, type PillProps, Text } from '@oyster/ui';
=======
import { emojify } from 'node-emoji';
import { Edit } from 'react-feather';

import { getOpportunityDetails } from '@oyster/core/opportunities';
import { getIconButtonCn, Modal, Pill, Text } from '@oyster/ui';
>>>>>>> c422a63d

import {
  BookmarkButton,
  BookmarkForm,
} from '@/routes/_profile.opportunities.$id_.bookmark';
import { SlackMessageCard } from '@/shared/components/slack-message';
import { Route } from '@/shared/constants';
import { ensureUserAuthenticated, user } from '@/shared/session.server';

export async function loader({ params, request }: LoaderFunctionArgs) {
  const session = await ensureUserAuthenticated(request);

  const memberId = user(session);
<<<<<<< HEAD

  // either was posted by the member or the member is an admin
  const hasEditPermission = await db
    .selectFrom('opportunities')
    .where('opportunities.id', '=', params.id as string)
    .where((eb) => {
      return eb.or([
        eb('opportunities.postedBy', '=', memberId),
        eb.exists(() => {
          return eb
            .selectFrom('admins')
            .where('admins.memberId', '=', memberId)
            .where('admins.deletedAt', 'is not', null);
        }),
      ]);
    })
    .executeTakeFirst();

  const opportunity = await db
    .selectFrom('opportunities')
    .leftJoin('companies', 'companies.id', 'opportunities.companyId')
    .leftJoin('students', 'students.id', 'opportunities.postedBy')
    .leftJoin('slackMessages', (join) => {
      return join
        .onRef('slackMessages.channelId', '=', 'opportunities.slackChannelId')
        .onRef('slackMessages.id', '=', 'opportunities.slackMessageId');
    })
    .select([
      'companies.id as companyId',
      'companies.imageUrl as companyLogo',
      'companies.name as companyName',
      'opportunities.createdAt',
      'opportunities.description',
      'opportunities.expiresAt',
      'opportunities.id',
      'opportunities.title',
      'slackMessages.channelId as slackMessageChannelId',
      'slackMessages.id as slackMessageId',
      'slackMessages.createdAt as slackMessagePostedAt',
      'slackMessages.text as slackMessageText',
      'students.firstName as posterFirstName',
      'students.lastName as posterLastName',
      'students.profilePicture as posterProfilePicture',

      (eb) => {
        return eb
          .selectFrom('opportunityTagAssociations')
          .leftJoin(
            'opportunityTags',
            'opportunityTags.id',
            'opportunityTagAssociations.tagId'
          )
          .whereRef('opportunityId', '=', 'opportunities.id')
          .select(({ fn, ref }) => {
            const object = jsonBuildObject({
              color: ref('opportunityTags.color'),
              id: ref('opportunityTags.id'),
              name: ref('opportunityTags.name'),
            });

            return fn
              .jsonAgg(sql`${object} order by ${ref('name')} asc`)
              .$castTo<
                Array<{
                  color: PillProps['color'];
                  id: string;
                  name: string;
                }>
              >()
              .as('tags');
          })
          .as('tags');
      },

      (eb) => {
        return eb
          .selectFrom('opportunityBookmarks')
          .whereRef('opportunityId', '=', 'opportunities.id')
          .select((eb) => {
            return eb.fn.countAll<string>().as('count');
          })
          .as('bookmarks');
      },

      (eb) => {
        return eb
          .exists(() => {
            return eb
              .selectFrom('opportunityBookmarks')
              .whereRef('opportunityId', '=', 'opportunities.id')
              .where('opportunityBookmarks.studentId', '=', memberId);
          })
          .as('bookmarked');
      },
    ])
    .where('opportunities.id', '=', params.id as string)
    .executeTakeFirst();
=======
  const opportunityId = params.id as string;

  const opportunity = await getOpportunityDetails({
    memberId,
    opportunityId,
  });
>>>>>>> c422a63d

  if (!opportunity) {
    throw new Response(null, {
      status: 404,
<<<<<<< HEAD
      statusText: 'The opportunity you are trying to edit does not exist.',
    });
  }

  // console.log(opportunity.expiresAt, dayjs().to(dayjs(opportunity.expiresAt)));

  Object.assign(opportunity, {
    createdAt: dayjs().to(opportunity.createdAt),
=======
      statusText: 'The opportunity you are looking for does not exist.',
    });
  }

  Object.assign(opportunity, {
    createdAt: dayjs().to(opportunity.createdAt),

>>>>>>> c422a63d
    expiresAt:
      opportunity.expiresAt > new Date()
        ? dayjs(opportunity.expiresAt).to(new Date())
        : dayjs().to(opportunity.expiresAt),

    slackMessageText: emojify(opportunity.slackMessageText || '', {
      fallback: '',
    }),
<<<<<<< HEAD
    slackMessagePostedAt: dayjs().to(opportunity.slackMessagePostedAt),
  });

  return json({ hasEditPermission, opportunity });
}

export async function action() {
  return json({});
}

export default function EditOpportunity() {
  const { hasEditPermission, opportunity } = useLoaderData<typeof loader>();
=======

    slackMessagePostedAt: dayjs().to(opportunity.slackMessagePostedAt),
  });

  return json(opportunity);
}

export default function Opportunity() {
>>>>>>> c422a63d
  const [searchParams] = useSearchParams();

  return (
    <Modal
      onCloseTo={{
        pathname: Route['/opportunities'],
        search: searchParams.toString(),
      }}
    >
      <Modal.Header>
        <div className="flex flex-col gap-2">
<<<<<<< HEAD
          {opportunity.companyId && opportunity.companyName && (
            <Link
              className="w-fit cursor-pointer hover:underline"
              target="_blank"
              to={generatePath(Route['/companies/:id'], {
                id: opportunity.companyId,
              })}
            >
              <div className="flex items-center gap-2">
                <div className="h-8 w-8 rounded-lg border border-gray-200 p-1">
                  <img
                    alt={opportunity.companyName}
                    className="aspect-square h-full w-full rounded-md"
                    src={opportunity.companyLogo as string}
                  />
                </div>

                <Text variant="sm">{opportunity.companyName}</Text>
              </div>
            </Link>
          )}

          <div className="flex flex-col gap-1">
            <BookmarkForm id={opportunity.id}>
              <Text className="inline" variant="lg">
                <span className="mr-2">{opportunity.title}</span>
                <span className="inline-flex align-top">
                  <BookmarkButton bookmarked={!!opportunity.bookmarked} />
                </span>
              </Text>
            </BookmarkForm>

            <Text color="gray-500" variant="sm">
              Posted {opportunity.createdAt} ago &bull; Expires in{' '}
              {opportunity.expiresAt}
            </Text>
          </div>
        </div>

        <div className="flex items-center gap-[inherit]">
          {hasEditPermission && (
            <>
              <Link
                className={getIconButtonCn({
                  backgroundColor: 'gray-100',
                  backgroundColorOnHover: 'gray-200',
                })}
                to={{
                  pathname: generatePath(Route['/opportunities/:id/edit'], {
                    id: opportunity.id,
                  }),
                  search: searchParams.toString(),
                }}
              >
                <Edit />
              </Link>

              <div className="h-6 w-[1px] bg-gray-100" />
            </>
          )}

=======
          <CompanyLink />
          <OpportunityTitle />
        </div>

        <div className="flex items-center gap-[inherit]">
          <EditOpportunityButton />
>>>>>>> c422a63d
          <Modal.CloseButton />
        </div>
      </Modal.Header>

<<<<<<< HEAD
      {opportunity.tags && (
        <ul className="flex flex-wrap items-center gap-1">
          {opportunity.tags.map((tag) => {
            return (
              <li key={tag.id}>
                <Pill color={tag.color}>{tag.name}</Pill>
              </li>
            );
          })}
        </ul>
      )}

      {opportunity.description && (
        <Text color="gray-500">{opportunity.description}</Text>
      )}

      <div />

      <SlackMessageCard
        channelId={opportunity.slackMessageChannelId || ''}
        messageId={opportunity.id}
        postedAt={opportunity.slackMessagePostedAt || ''}
        posterFirstName={opportunity.posterFirstName || ''}
        posterLastName={opportunity.posterLastName || ''}
        posterProfilePicture={opportunity.posterProfilePicture || ''}
        text={opportunity.slackMessageText || ''}
      />
    </Modal>
  );
=======
      <OpportunityTags />
      <OpportunityDescription />
      <div />
      <OpportunitySlackMessage />
    </Modal>
  );
}

function CompanyLink() {
  const { companyId, companyLogo, companyName } =
    useLoaderData<typeof loader>();

  if (!companyId || !companyName) {
    return null;
  }

  return (
    <Link
      className="w-fit cursor-pointer hover:underline"
      target="_blank"
      to={generatePath(Route['/companies/:id'], { id: companyId })}
    >
      <div className="flex items-center gap-2">
        <div className="h-8 w-8 rounded-lg border border-gray-200 p-1">
          <img
            alt={companyName}
            className="aspect-square h-full w-full rounded-md"
            src={companyLogo as string}
          />
        </div>

        <Text variant="sm">{companyName}</Text>
      </div>
    </Link>
  );
}

function OpportunityTitle() {
  const { bookmarked, createdAt, expiresAt, id, title } =
    useLoaderData<typeof loader>();

  return (
    <div className="flex flex-col gap-1">
      <BookmarkForm opportunityId={id}>
        <Text className="inline" variant="lg">
          <span className="mr-2">{title}</span>
          <span className="inline-flex align-top">
            <BookmarkButton bookmarked={!!bookmarked} />
          </span>
        </Text>
      </BookmarkForm>

      <Text color="gray-500" variant="sm">
        Posted {createdAt} ago &bull; Expires in {expiresAt}
      </Text>
    </div>
  );
}

function EditOpportunityButton() {
  const { hasWritePermission, id } = useLoaderData<typeof loader>();
  const [searchParams] = useSearchParams();

  if (!hasWritePermission) {
    return null;
  }

  return (
    <>
      <Link
        className={getIconButtonCn({
          backgroundColor: 'gray-100',
          backgroundColorOnHover: 'gray-200',
        })}
        to={{
          pathname: generatePath(Route['/opportunities/:id/edit'], { id }),
          search: searchParams.toString(),
        }}
      >
        <Edit />
      </Link>

      <div className="h-6 w-[1px] bg-gray-100" />
    </>
  );
}

function OpportunityTags() {
  const { tags } = useLoaderData<typeof loader>();

  if (!tags) {
    return null;
  }

  return (
    <ul className="flex flex-wrap items-center gap-1">
      {tags.map((tag) => {
        return (
          <li key={tag.id}>
            <Pill color={tag.color}>{tag.name}</Pill>
          </li>
        );
      })}
    </ul>
  );
}

function OpportunityDescription() {
  const { description } = useLoaderData<typeof loader>();

  if (!description) {
    return null;
  }

  return <Text color="gray-500">{description}</Text>;
}

function OpportunitySlackMessage() {
  const {
    id,
    posterFirstName,
    posterLastName,
    posterProfilePicture,
    slackMessageChannelId,
    slackMessagePostedAt,
    slackMessageText,
  } = useLoaderData<typeof loader>();

  return (
    <SlackMessageCard
      channelId={slackMessageChannelId || ''}
      messageId={id}
      postedAt={slackMessagePostedAt || ''}
      posterFirstName={posterFirstName || ''}
      posterLastName={posterLastName || ''}
      posterProfilePicture={posterProfilePicture || ''}
      text={slackMessageText || ''}
    />
  );
>>>>>>> c422a63d
}<|MERGE_RESOLUTION|>--- conflicted
+++ resolved
@@ -6,21 +6,11 @@
   useSearchParams,
 } from '@remix-run/react';
 import dayjs from 'dayjs';
-<<<<<<< HEAD
-import { sql } from 'kysely';
-import { jsonBuildObject } from 'kysely/helpers/postgres';
 import { emojify } from 'node-emoji';
 import { Edit } from 'react-feather';
 
-import { db } from '@oyster/db';
-import { getIconButtonCn, Modal, Pill, type PillProps, Text } from '@oyster/ui';
-=======
-import { emojify } from 'node-emoji';
-import { Edit } from 'react-feather';
-
 import { getOpportunityDetails } from '@oyster/core/opportunities';
 import { getIconButtonCn, Modal, Pill, Text } from '@oyster/ui';
->>>>>>> c422a63d
 
 import {
   BookmarkButton,
@@ -34,134 +24,23 @@
   const session = await ensureUserAuthenticated(request);
 
   const memberId = user(session);
-<<<<<<< HEAD
-
-  // either was posted by the member or the member is an admin
-  const hasEditPermission = await db
-    .selectFrom('opportunities')
-    .where('opportunities.id', '=', params.id as string)
-    .where((eb) => {
-      return eb.or([
-        eb('opportunities.postedBy', '=', memberId),
-        eb.exists(() => {
-          return eb
-            .selectFrom('admins')
-            .where('admins.memberId', '=', memberId)
-            .where('admins.deletedAt', 'is not', null);
-        }),
-      ]);
-    })
-    .executeTakeFirst();
-
-  const opportunity = await db
-    .selectFrom('opportunities')
-    .leftJoin('companies', 'companies.id', 'opportunities.companyId')
-    .leftJoin('students', 'students.id', 'opportunities.postedBy')
-    .leftJoin('slackMessages', (join) => {
-      return join
-        .onRef('slackMessages.channelId', '=', 'opportunities.slackChannelId')
-        .onRef('slackMessages.id', '=', 'opportunities.slackMessageId');
-    })
-    .select([
-      'companies.id as companyId',
-      'companies.imageUrl as companyLogo',
-      'companies.name as companyName',
-      'opportunities.createdAt',
-      'opportunities.description',
-      'opportunities.expiresAt',
-      'opportunities.id',
-      'opportunities.title',
-      'slackMessages.channelId as slackMessageChannelId',
-      'slackMessages.id as slackMessageId',
-      'slackMessages.createdAt as slackMessagePostedAt',
-      'slackMessages.text as slackMessageText',
-      'students.firstName as posterFirstName',
-      'students.lastName as posterLastName',
-      'students.profilePicture as posterProfilePicture',
-
-      (eb) => {
-        return eb
-          .selectFrom('opportunityTagAssociations')
-          .leftJoin(
-            'opportunityTags',
-            'opportunityTags.id',
-            'opportunityTagAssociations.tagId'
-          )
-          .whereRef('opportunityId', '=', 'opportunities.id')
-          .select(({ fn, ref }) => {
-            const object = jsonBuildObject({
-              color: ref('opportunityTags.color'),
-              id: ref('opportunityTags.id'),
-              name: ref('opportunityTags.name'),
-            });
-
-            return fn
-              .jsonAgg(sql`${object} order by ${ref('name')} asc`)
-              .$castTo<
-                Array<{
-                  color: PillProps['color'];
-                  id: string;
-                  name: string;
-                }>
-              >()
-              .as('tags');
-          })
-          .as('tags');
-      },
-
-      (eb) => {
-        return eb
-          .selectFrom('opportunityBookmarks')
-          .whereRef('opportunityId', '=', 'opportunities.id')
-          .select((eb) => {
-            return eb.fn.countAll<string>().as('count');
-          })
-          .as('bookmarks');
-      },
-
-      (eb) => {
-        return eb
-          .exists(() => {
-            return eb
-              .selectFrom('opportunityBookmarks')
-              .whereRef('opportunityId', '=', 'opportunities.id')
-              .where('opportunityBookmarks.studentId', '=', memberId);
-          })
-          .as('bookmarked');
-      },
-    ])
-    .where('opportunities.id', '=', params.id as string)
-    .executeTakeFirst();
-=======
   const opportunityId = params.id as string;
 
   const opportunity = await getOpportunityDetails({
     memberId,
     opportunityId,
   });
->>>>>>> c422a63d
 
   if (!opportunity) {
     throw new Response(null, {
       status: 404,
-<<<<<<< HEAD
-      statusText: 'The opportunity you are trying to edit does not exist.',
+      statusText: 'The opportunity you are looking for does not exist.',
     });
   }
-
-  // console.log(opportunity.expiresAt, dayjs().to(dayjs(opportunity.expiresAt)));
 
   Object.assign(opportunity, {
     createdAt: dayjs().to(opportunity.createdAt),
-=======
-      statusText: 'The opportunity you are looking for does not exist.',
-    });
-  }
-
-  Object.assign(opportunity, {
-    createdAt: dayjs().to(opportunity.createdAt),
-
->>>>>>> c422a63d
+
     expiresAt:
       opportunity.expiresAt > new Date()
         ? dayjs(opportunity.expiresAt).to(new Date())
@@ -170,29 +49,14 @@
     slackMessageText: emojify(opportunity.slackMessageText || '', {
       fallback: '',
     }),
-<<<<<<< HEAD
+
     slackMessagePostedAt: dayjs().to(opportunity.slackMessagePostedAt),
   });
 
-  return json({ hasEditPermission, opportunity });
-}
-
-export async function action() {
-  return json({});
-}
-
-export default function EditOpportunity() {
-  const { hasEditPermission, opportunity } = useLoaderData<typeof loader>();
-=======
-
-    slackMessagePostedAt: dayjs().to(opportunity.slackMessagePostedAt),
-  });
-
   return json(opportunity);
 }
 
 export default function Opportunity() {
->>>>>>> c422a63d
   const [searchParams] = useSearchParams();
 
   return (
@@ -204,111 +68,16 @@
     >
       <Modal.Header>
         <div className="flex flex-col gap-2">
-<<<<<<< HEAD
-          {opportunity.companyId && opportunity.companyName && (
-            <Link
-              className="w-fit cursor-pointer hover:underline"
-              target="_blank"
-              to={generatePath(Route['/companies/:id'], {
-                id: opportunity.companyId,
-              })}
-            >
-              <div className="flex items-center gap-2">
-                <div className="h-8 w-8 rounded-lg border border-gray-200 p-1">
-                  <img
-                    alt={opportunity.companyName}
-                    className="aspect-square h-full w-full rounded-md"
-                    src={opportunity.companyLogo as string}
-                  />
-                </div>
-
-                <Text variant="sm">{opportunity.companyName}</Text>
-              </div>
-            </Link>
-          )}
-
-          <div className="flex flex-col gap-1">
-            <BookmarkForm id={opportunity.id}>
-              <Text className="inline" variant="lg">
-                <span className="mr-2">{opportunity.title}</span>
-                <span className="inline-flex align-top">
-                  <BookmarkButton bookmarked={!!opportunity.bookmarked} />
-                </span>
-              </Text>
-            </BookmarkForm>
-
-            <Text color="gray-500" variant="sm">
-              Posted {opportunity.createdAt} ago &bull; Expires in{' '}
-              {opportunity.expiresAt}
-            </Text>
-          </div>
-        </div>
-
-        <div className="flex items-center gap-[inherit]">
-          {hasEditPermission && (
-            <>
-              <Link
-                className={getIconButtonCn({
-                  backgroundColor: 'gray-100',
-                  backgroundColorOnHover: 'gray-200',
-                })}
-                to={{
-                  pathname: generatePath(Route['/opportunities/:id/edit'], {
-                    id: opportunity.id,
-                  }),
-                  search: searchParams.toString(),
-                }}
-              >
-                <Edit />
-              </Link>
-
-              <div className="h-6 w-[1px] bg-gray-100" />
-            </>
-          )}
-
-=======
           <CompanyLink />
           <OpportunityTitle />
         </div>
 
         <div className="flex items-center gap-[inherit]">
           <EditOpportunityButton />
->>>>>>> c422a63d
           <Modal.CloseButton />
         </div>
       </Modal.Header>
 
-<<<<<<< HEAD
-      {opportunity.tags && (
-        <ul className="flex flex-wrap items-center gap-1">
-          {opportunity.tags.map((tag) => {
-            return (
-              <li key={tag.id}>
-                <Pill color={tag.color}>{tag.name}</Pill>
-              </li>
-            );
-          })}
-        </ul>
-      )}
-
-      {opportunity.description && (
-        <Text color="gray-500">{opportunity.description}</Text>
-      )}
-
-      <div />
-
-      <SlackMessageCard
-        channelId={opportunity.slackMessageChannelId || ''}
-        messageId={opportunity.id}
-        postedAt={opportunity.slackMessagePostedAt || ''}
-        posterFirstName={opportunity.posterFirstName || ''}
-        posterLastName={opportunity.posterLastName || ''}
-        posterProfilePicture={opportunity.posterProfilePicture || ''}
-        text={opportunity.slackMessageText || ''}
-      />
-    </Modal>
-  );
-=======
       <OpportunityTags />
       <OpportunityDescription />
       <div />
@@ -448,5 +217,4 @@
       text={slackMessageText || ''}
     />
   );
->>>>>>> c422a63d
 }