import {
  json,
  type LoaderFunctionArgs,
  type SerializeFrom,
} from '@remix-run/node';
import { generatePath, Link, useLoaderData } from '@remix-run/react';
import dayjs from 'dayjs';
import { ExternalLink } from 'react-feather';

import {
  type EmploymentType,
  type LocationType,
} from '@oyster/core/employment';
import {
  getCompany,
  listCompanyEmployees,
  listCompanyReviews,
} from '@oyster/core/employment.server';
import { cx, Divider, getTextCn, ProfilePicture, Text } from '@oyster/ui';
import {
  Tooltip,
  TooltipContent,
  TooltipText,
  TooltipTrigger,
} from '@oyster/ui/tooltip';

import { Card } from '@/shared/components/card';
import { CompanyReview } from '@/shared/components/company-review';
import { Route } from '@/shared/constants';
import { ensureUserAuthenticated, user } from '@/shared/session.server';

export async function loader({ params, request }: LoaderFunctionArgs) {
  const session = await ensureUserAuthenticated(request);

  const id = params.id as string;

  const [company, _employees, _reviews] = await Promise.all([
    getCompany({
      include: ['averageRating', 'employees', 'reviews'],
      select: [
        'companies.description',
        'companies.domain',
        'companies.id',
        'companies.imageUrl',
        'companies.name',
        'companies.levelsFyiSlug',
      ],
      where: { id },
    }),

    listCompanyEmployees({
      where: { companyId: id },
    }),

    listCompanyReviews({
      select: [
        'companyReviews.createdAt',
        'companyReviews.id',
        'companyReviews.rating',
        'companyReviews.recommend',
        'companyReviews.text',
        'students.id as reviewerId',
        'students.firstName as reviewerFirstName',
        'students.lastName as reviewerLastName',
        'students.profilePicture as reviewerProfilePicture',
        'workExperiences.employmentType',
        'workExperiences.endDate',
        'workExperiences.locationCity',
        'workExperiences.locationState',
        'workExperiences.locationType',
        'workExperiences.startDate',
        'workExperiences.title',
        'workExperiences.id as workExperienceId',
      ],
      where: { companyId: id, memberId: user(session) },
    }),
  ]);

  if (!company) {
    throw new Response(null, { status: 404 });
  }

  const employees = _employees.map(
    ({ locationCity, locationState, ...employee }) => {
      return {
        ...employee,
        ...(locationCity &&
          locationState && {
            location: `${locationCity}, ${locationState}`,
          }),
      };
    }
  );

  const currentEmployees = employees.filter((employee) => {
    return employee.status === 'current';
  });

  const pastEmployees = employees.filter((employee) => {
    return employee.status === 'past';
  });

  const reviews = _reviews.map(
    ({ createdAt, endDate, startDate, ...review }) => {
      const startMonth = dayjs.utc(startDate).format('MMMM YYYY');

      const endMonth = endDate
        ? dayjs.utc(endDate).format('MMMM YYYY')
        : 'Present';

      return {
        ...review,
        date: `${startMonth} - ${endMonth}`,
        editable: review.reviewerId === user(session),
        reviewedAt: dayjs().to(createdAt),
      };
    }
  );

  return json({
    company,
    currentEmployees,
    pastEmployees,
    reviews,
  });
}

export default function CompanyPage() {
  const { company } = useLoaderData<typeof loader>();

  return (
    <section className="mx-auto flex w-full max-w-[36rem] flex-col gap-[inherit]">
      <header className="flex items-center gap-4">
        <div className="h-14 w-14 rounded-lg border border-gray-200 p-1">
          <img
            className="aspect-square h-full w-full rounded-md"
            src={company.imageUrl as string}
          />
        </div>

        <div>
          <div className="flex items-center gap-2">
            <Text variant="2xl" weight="500">
              {company.name}
            </Text>

            {company.levelsFyiSlug && (
              <LevelsFyiLink slug={company.levelsFyiSlug} />
            )}
          </div>

          <DomainLink domain={company.domain} />
        </div>

        <AverageRating averageRating={company.averageRating} />
      </header>

      <Text color="gray-500">{company.description}</Text>
      <ReviewsList />
      <CurrentEmployees />
      <PastEmployees />
    </section>
  );
}

type CompanyInView = SerializeFrom<typeof loader>['company'];

function DomainLink({ domain }: Pick<CompanyInView, 'domain'>) {
  if (!domain) {
    return null;
  }

  return (
    <a
      className="flex items-center gap-1 text-sm text-gray-500 hover:underline"
      href={'https://' + domain}
      target="_blank"
    >
      {domain} <ExternalLink size="16" />
    </a>
  );
}

type LevelsFyiLinkProps = {
  slug: string;
};

function LevelsFyiLink({ slug }: LevelsFyiLinkProps) {
  return (
    <Tooltip>
      <TooltipTrigger asChild>
        <a
          className="mt-1"
          href={`https://www.levels.fyi/companies/${slug}/salaries`}
          rel="noopener noreferrer"
          target="_blank"
        >
          <img
            alt="Levels.fyi Logo"
            className="h-4 w-4 cursor-pointer rounded-sm hover:opacity-90"
            src="/images/levels-fyi.png"
          />
        </a>
      </TooltipTrigger>
      <TooltipContent>
        <TooltipText>View Salary Information on Levels.fyi</TooltipText>
      </TooltipContent>
    </Tooltip>
  );
}

function AverageRating({
  averageRating,
}: Pick<CompanyInView, 'averageRating'>) {
  if (!averageRating) {
    return null;
  }

  return (
    <div className="ml-auto">
      <Text>
        <span className="text-2xl">{averageRating}</span>/10
      </Text>
    </div>
  );
}

function ReviewsList() {
  const { reviews } = useLoaderData<typeof loader>();

  if (!reviews.length) {
    return null;
  }

  return (
    <>
      <section className="flex flex-col gap-[inherit]">
        <Text weight="500" variant="lg">
          Reviews ({reviews.length})
        </Text>

        <CompanyReview.List>
          {reviews.map((review) => {
            return (
              <CompanyReview
                key={review.id}
                id={review.id}
                company={{
                  id: review.companyId || '',
                  image: review.companyImage || '',
                  name: review.companyName || '',
                }}
                date={review.date}
                editable={review.editable}
                employmentType={review.employmentType as EmploymentType}
                locationCity={review.locationCity}
                locationState={review.locationState}
                locationType={review.locationType as LocationType}
                rating={review.rating}
                recommend={review.recommend}
                reviewedAt={review.reviewedAt}
                reviewerFirstName={review.reviewerFirstName || ''}
                reviewerId={review.reviewerId || ''}
                reviewerLastName={review.reviewerLastName || ''}
                reviewerProfilePicture={review.reviewerProfilePicture}
                text={review.text}
                title={review.title || ''}
<<<<<<< HEAD
                upvotes={review.upvotes}
                upvoted={review.upvoted as boolean}
=======
                workExperienceId={review.workExperienceId || ''}
>>>>>>> 4999e069
              />
            );
          })}
        </CompanyReview.List>
      </section>

      <Divider my="4" />
    </>
  );
}

function CurrentEmployees() {
  const { currentEmployees } = useLoaderData<typeof loader>();

  return (
    <Card>
      <Card.Title>Current Employees ({currentEmployees.length})</Card.Title>

      {currentEmployees.length ? (
        <ul>
          {currentEmployees.map((employee) => {
            return <EmployeeItem key={employee.id} employee={employee} />;
          })}
        </ul>
      ) : (
        <Text color="gray-500">
          There are no current employees from ColorStack.
        </Text>
      )}
    </Card>
  );
}

function PastEmployees() {
  const { pastEmployees } = useLoaderData<typeof loader>();

  return (
    <Card>
      <Card.Title>Past Employees ({pastEmployees.length})</Card.Title>

      {pastEmployees.length ? (
        <ul>
          {pastEmployees.map((employee) => {
            return <EmployeeItem key={employee.id} employee={employee} />;
          })}
        </ul>
      ) : (
        <Text color="gray-500">
          There are no past employees from ColorStack.
        </Text>
      )}
    </Card>
  );
}

type EmployeeInView = SerializeFrom<typeof loader>['currentEmployees'][number];

function EmployeeItem({ employee }: { employee: EmployeeInView }) {
  const { firstName, id, lastName, location, profilePicture, title } = employee;

  return (
    <li className="line-clamp-1 grid grid-cols-[3rem_1fr] items-start gap-2 rounded-2xl p-2 hover:bg-gray-100">
      <ProfilePicture
        initials={firstName![0] + lastName![0]}
        size="48"
        src={profilePicture || undefined}
      />

      <div>
        <Link
          className={cx(getTextCn({}), 'hover:underline')}
          to={generatePath(Route['/directory/:id'], { id })}
        >
          {firstName} {lastName}
        </Link>

        <Text color="gray-500" variant="sm">
          {location ? (
            <>
              {title} &bull; {location}
            </>
          ) : (
            <>{title}</>
          )}
        </Text>
      </div>
    </li>
  );
}<|MERGE_RESOLUTION|>--- conflicted
+++ resolved
@@ -265,12 +265,9 @@
                 reviewerProfilePicture={review.reviewerProfilePicture}
                 text={review.text}
                 title={review.title || ''}
-<<<<<<< HEAD
                 upvotes={review.upvotes}
                 upvoted={review.upvoted as boolean}
-=======
                 workExperienceId={review.workExperienceId || ''}
->>>>>>> 4999e069
               />
             );
           })}
