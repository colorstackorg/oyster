--- conflicted
+++ resolved
@@ -5,7 +5,6 @@
   type MetaFunction,
   redirect,
 } from '@remix-run/node';
-<<<<<<< HEAD
 import {
   Form as RemixForm,
   useActionData,
@@ -13,16 +12,8 @@
 } from '@remix-run/react';
 
 import { apply } from '@oyster/core/applications';
-import { ApplyInput } from '@oyster/core/applications.types';
-import { Application } from '@oyster/core/applications.ui';
+import { Application, ApplyInput } from '@oyster/core/applications.ui';
 import { getReferral } from '@oyster/core/referrals';
-=======
-import { Form as RemixForm, useActionData } from '@remix-run/react';
-import { z } from 'zod';
-
-import { apply } from '@oyster/core/applications';
-import { Application } from '@oyster/core/applications.ui';
->>>>>>> b26b902c
 import { buildMeta } from '@oyster/core/remix';
 import {
   Button,
