import {
  type ActionFunctionArgs,
  json,
  type LoaderFunctionArgs,
  type SerializeFrom,
} from '@remix-run/node';
import { Link, Outlet, useLoaderData } from '@remix-run/react';
import { sql } from 'kysely';
import { useState } from 'react';
import { Edit, Menu, Plus } from 'react-feather';
import { generatePath } from 'react-router';
import { match } from 'ts-pattern';

import { ListSearchParams } from '@oyster/core/admin-dashboard/ui';
import { SchoolTag } from '@oyster/core/education/types';
import { db } from '@oyster/db';
import {
  Dashboard,
  Dropdown,
  IconButton,
  Pagination,
  Pill,
  Table,
  type TableColumnProps,
  useSearchParams,
} from '@oyster/ui';

import { Route } from '@/shared/constants';
import { ensureUserAuthenticated } from '@/shared/session.server';

export async function loader({ request }: LoaderFunctionArgs) {
  await ensureUserAuthenticated(request, {
    minimumRole: 'ambassador',
  });

  const url = new URL(request.url);

  const searchParams = ListSearchParams.parse(
    Object.fromEntries(url.searchParams)
  );

  const { schools, totalSchools } = await listSchools(searchParams);

  return json({
    schools,
    totalSchools,
  });
}

async function listSchools({ limit, page, search }: ListSearchParams) {
  const query = db.selectFrom('schools').$if(!!search, (qb) => {
    return qb
      .where(sql<boolean>`similarity(name, ${search}) > 0.15`)
      .where(sql<boolean>`word_similarity(name, ${search}) > 0.15`);
  });

  const [rows, countResult] = await Promise.all([
    query
      .select([
        'addressCity',
        'addressState',
        'id',
        'name',
        'tags',
        (eb) => {
          return eb
            .selectFrom('students')
            .select(eb.fn.countAll<string>().as('count'))
            .whereRef('students.schoolId', '=', 'schools.id')
            .as('students');
        },
      ])
      .$if(!search, (qb) => {
        return qb.orderBy('students', 'desc');
      })
      .$if(!!search, (qb) => {
        return qb.orderBy(sql`similarity(name, ${search})`, 'desc');
      })
      .limit(limit)
      .offset((page - 1) * limit)
      .execute(),

    query
      .select((eb) => eb.fn.countAll<string>().as('count'))
      .executeTakeFirstOrThrow(),
  ]);

  return {
    schools: rows,
    totalSchools: parseInt(countResult.count),
  };
}

export async function action({ request }: ActionFunctionArgs) {
  await ensureUserAuthenticated(request);

  return json({});
}

export default function SchoolsPage() {
  return (
    <>
      <Dashboard.Title>Schools</Dashboard.Title>

      <Dashboard.Subheader>
        <Dashboard.SearchForm placeholder="Search..." />
        <SchoolsActionDropdown />
      </Dashboard.Subheader>

      <SchoolsTable />
      <SchoolsPagination />
      <Outlet />
    </>
  );
}

function SchoolsActionDropdown() {
  const [open, setOpen] = useState<boolean>(false);

  function onClose() {
    setOpen(false);
  }

  function onClick() {
    setOpen(true);
  }

  return (
    <Dropdown.Container onClose={onClose}>
      <IconButton
        backgroundColor="gray-100"
        backgroundColorOnHover="gray-200"
        icon={<Menu />}
        onClick={onClick}
        shape="square"
      />

      {open && (
        <Dropdown>
          <Dropdown.List>
            <Dropdown.Item>
              <Link to={Route['/schools/create']}>
                <Plus /> Create School
              </Link>
            </Dropdown.Item>
          </Dropdown.List>
        </Dropdown>
      )}
    </Dropdown.Container>
  );
}

type SchoolInView = SerializeFrom<typeof loader>['schools'][number];

function SchoolsTable() {
  const { schools } = useLoaderData<typeof loader>();

  const columns: TableColumnProps<SchoolInView>[] = [
    {
      displayName: 'Name',
      size: '400',
      render: (school) => school.name,
    },
    {
      displayName: 'Location',
      size: '200',
      render: (school) => `${school.addressCity}, ${school.addressState}`,
    },
    {
      displayName: '# of Students',
      render: (school) => school.students,
      size: '120',
    },
    {
      displayName: 'Tag(s)',
      render: (school) => {
        if (!school.tags?.length) {
          return '';
        }

        return (
          <ul className="flex gap-2">
            {school.tags.map((tag) => {
              return (
                <li key={tag}>
                  {match(tag)
                    .with(SchoolTag.HBCU, () => {
                      return <Pill color="amber-100">HBCU</Pill>;
                    })
                    .with(SchoolTag.HSI, () => {
                      return <Pill color="blue-100">HSI</Pill>;
                    })
                    .otherwise(() => {
                      return <Pill color="gray-100">{tag}</Pill>;
                    })}
                </li>
              );
            })}
          </ul>
        );
      },
      size: '120',
    },
    {
      size: '48',
      sticky: true,
<<<<<<< HEAD
      render: SchoolsTableDropdown,
=======
      render: (school) => <SchoolsTableDropdown {...school} />,
>>>>>>> 8b4e2962
    },
  ];

  return (
    <Table columns={columns} data={schools} emptyMessage="No schools found." />
  );
}

function SchoolsPagination() {
  const [searchParams] = useSearchParams(ListSearchParams);

  const { schools, totalSchools } = useLoaderData<typeof loader>();

  return (
    <Pagination
      dataLength={schools.length}
      page={searchParams.page}
      pageSize={searchParams.limit}
      totalCount={totalSchools}
    />
  );
}

function SchoolsTableDropdown({ id }: SchoolInView) {
  const [open, setOpen] = useState<boolean>(false);

  function onClose() {
    setOpen(false);
  }

  function onOpen() {
    setOpen(true);
  }

  return (
    <Dropdown.Container onClose={onClose}>
      {open && (
        <Table.Dropdown>
          <Dropdown.List>
            <Dropdown.Item>
              <Link to={generatePath(Route['/schools/:id/edit'], { id })}>
                <Edit /> Edit School
              </Link>
            </Dropdown.Item>
          </Dropdown.List>
        </Table.Dropdown>
      )}

      <Table.DropdownOpenButton onClick={onOpen} />
    </Dropdown.Container>
  );
}<|MERGE_RESOLUTION|>--- conflicted
+++ resolved
@@ -204,11 +204,7 @@
     {
       size: '48',
       sticky: true,
-<<<<<<< HEAD
-      render: SchoolsTableDropdown,
-=======
       render: (school) => <SchoolsTableDropdown {...school} />,
->>>>>>> 8b4e2962
     },
   ];
 
