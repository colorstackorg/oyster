--- conflicted
+++ resolved
@@ -181,11 +181,7 @@
     {
       size: '48',
       sticky: true,
-<<<<<<< HEAD
-      render: OnboardingSessionsDropdown,
-=======
       render: (session) => <OnboardingSessionsDropdown {...session} />,
->>>>>>> 8b4e2962
     },
   ];
 
