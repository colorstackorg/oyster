--- conflicted
+++ resolved
@@ -228,11 +228,7 @@
     {
       size: '48',
       sticky: true,
-<<<<<<< HEAD
-      render: StudentDropdown,
-=======
       render: (student) => <StudentDropdown {...student} />,
->>>>>>> 8b4e2962
     },
   ];
 
