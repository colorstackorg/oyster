import {
  json,
  type LoaderFunctionArgs,
  type SerializeFrom,
} from '@remix-run/node';
import { Link, Outlet, useLoaderData } from '@remix-run/react';
import dayjs from 'dayjs';
import { useState } from 'react';
import { Camera, Menu, Plus, RefreshCw, Trash2, Upload } from 'react-feather';
import { generatePath } from 'react-router';

import { listEvents } from '@oyster/core/admin-dashboard/server';
import { ListSearchParams } from '@oyster/core/admin-dashboard/ui';
import { type Event, EventType } from '@oyster/types';
import {
  Dashboard,
  Dropdown,
  IconButton,
  Pagination,
  Pill,
  Table,
  type TableColumnProps,
  useSearchParams,
} from '@oyster/ui';
import { toTitleCase } from '@oyster/utils';

import { Route } from '@/shared/constants';
import { getTimezone } from '@/shared/cookies.server';
import { ensureUserAuthenticated } from '@/shared/session.server';

export async function loader({ request }: LoaderFunctionArgs) {
  await ensureUserAuthenticated(request);

  const url = new URL(request.url);

  const timezone = getTimezone(request);

  const searchParams = ListSearchParams.parse({
    ...Object.fromEntries(url.searchParams),
    timezone,
  });

  const { events: _events, totalEvents } = await listEvents(searchParams, [
    'events.description',
    'events.endTime',
    'events.id',
    'events.name',
    'events.startTime',
    'events.type',
    (eb) => {
      return eb
        .selectFrom('eventAttendees')
        .select(eb.fn.countAll<string>().as('count'))
        .whereRef('eventAttendees.eventId', '=', 'events.id')
        .as('attendees');
    },
    (eb) => {
      return eb
        .selectFrom('eventRegistrations')
        .select(eb.fn.countAll<string>().as('count'))
        .whereRef('eventRegistrations.eventId', '=', 'events.id')
        .as('registrations');
    },
  ]);

  const formatter = new Intl.NumberFormat();

  const events = _events.map(
    ({ attendees, endTime, registrations, startTime, ...event }) => {
      return {
        ...event,
        attendees: formatter.format(Number(attendees)),
        date: dayjs(startTime).tz(timezone).format('MM/DD/YY'),
        endTime: dayjs(endTime).tz(timezone).format('h:mm A'),
        registrations: formatter.format(Number(registrations)),
        startTime: dayjs(startTime).tz(timezone).format('h:mm A'),
      };
    }
  );

  return json({
    events,
    totalEvents,
  });
}

export default function EventsPage() {
  return (
    <>
      <Dashboard.Title>Events</Dashboard.Title>

      <Dashboard.Subheader>
        <Dashboard.SearchForm placeholder="Search by name..." />

        <div className="ml-auto flex items-center gap-2">
          <EventsMenuDropdown />
        </div>
      </Dashboard.Subheader>

      <EventsTable />
      <EventsPagination />
      <Outlet />
    </>
  );
}

function EventsMenuDropdown() {
  const [open, setOpen] = useState<boolean>(false);

  function onClose() {
    setOpen(false);
  }

  function onClick() {
    setOpen(true);
  }

  return (
    <Dropdown.Container onClose={onClose}>
      <IconButton
        backgroundColor="gray-100"
        backgroundColorOnHover="gray-200"
        icon={<Menu />}
        onClick={onClick}
        shape="square"
      />

      {open && (
        <Dropdown>
          <Dropdown.List>
            <Dropdown.Item>
              <Link to={Route['/events/create']}>
                <Plus /> Create Event
              </Link>
            </Dropdown.Item>
            <Dropdown.Item>
              <Link to={Route['/events/sync-airmeet-event']}>
                <RefreshCw /> Sync Airmeet Event
              </Link>
            </Dropdown.Item>
          </Dropdown.List>
        </Dropdown>
      )}
    </Dropdown.Container>
  );
}

type EventInView = SerializeFrom<typeof loader>['events'][number];

function EventsTable() {
  const { events } = useLoaderData<typeof loader>();

  const columns: TableColumnProps<EventInView>[] = [
    {
      displayName: 'Event',
      size: '400',
      render: (event) => event.name,
    },
    {
      displayName: '# of Registrations',
      size: '160',
      render: (event) => event.registrations,
    },
    {
      displayName: '# of Attendees',
      size: '160',
      render: (event) => event.attendees,
    },
    {
      displayName: 'Type',
      size: '160',
      render: (event) => {
        const type = event.type as Event['type'];

        return type === 'irl' ? (
          <Pill color="lime-100">IRL</Pill>
        ) : (
          <Pill color="purple-100">{toTitleCase(event.type)}</Pill>
        );
      },
    },
    {
      displayName: 'Date',
      size: '160',
      render: (event) => event.date,
    },
    {
      displayName: 'Time',
      render: (event) => `${event.startTime} - ${event.endTime}`,
      size: '200',
    },
    {
      size: '48',
      sticky: true,
<<<<<<< HEAD
      render: EventDropdown,
=======
      render: (event) => <EventDropdown {...event} />,
>>>>>>> 8b4e2962
    },
  ];

  return (
    <Table columns={columns} data={events} emptyMessage="No events found." />
  );
}

function EventsPagination() {
  const [searchParams] = useSearchParams(ListSearchParams);

  const { events, totalEvents } = useLoaderData<typeof loader>();

  return (
    <Pagination
      dataLength={events.length}
      page={searchParams.page}
      pageSize={searchParams.limit}
      totalCount={totalEvents}
    />
  );
}

function EventDropdown({ id, type }: EventInView) {
  const [open, setOpen] = useState<boolean>(false);

  function onClose() {
    setOpen(false);
  }

  function onOpen() {
    setOpen(true);
  }

  return (
    <Dropdown.Container onClose={onClose}>
      {open && (
        <Table.Dropdown>
          <Dropdown.List>
            {type === EventType.IRL && (
              <Dropdown.Item>
                <Link to={generatePath(Route['/events/:id/check-in'], { id })}>
                  <Camera /> Check-In QR Code
                </Link>
              </Dropdown.Item>
            )}
            <Dropdown.Item>
              <Link to={generatePath(Route['/events/:id/import'], { id })}>
                <Upload /> Import Attendees
              </Link>
            </Dropdown.Item>
            <Dropdown.Item>
              <Link
                to={generatePath(Route['/events/:id/add-recording'], { id })}
              >
                <Upload /> Add Recording
              </Link>
            </Dropdown.Item>
            <Dropdown.Item>
              <Link to={generatePath(Route['/events/:id/delete'], { id })}>
                <Trash2 /> Delete Event
              </Link>
            </Dropdown.Item>
          </Dropdown.List>
        </Table.Dropdown>
      )}

      <Table.DropdownOpenButton onClick={onOpen} />
    </Dropdown.Container>
  );
}<|MERGE_RESOLUTION|>--- conflicted
+++ resolved
@@ -192,11 +192,7 @@
     {
       size: '48',
       sticky: true,
-<<<<<<< HEAD
-      render: EventDropdown,
-=======
       render: (event) => <EventDropdown {...event} />,
->>>>>>> 8b4e2962
     },
   ];
 
