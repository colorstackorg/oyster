--- conflicted
+++ resolved
@@ -154,11 +154,7 @@
     {
       size: '48',
       sticky: true,
-<<<<<<< HEAD
-      render: SurveyDropdown,
-=======
       render: (survey) => <SurveyDropdown {...survey} />,
->>>>>>> 8b4e2962
     },
   ];
 
