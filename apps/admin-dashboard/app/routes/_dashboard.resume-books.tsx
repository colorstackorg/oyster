import {
  json,
  type LoaderFunctionArgs,
  type SerializeFrom,
} from '@remix-run/node';
import { generatePath, Link, Outlet, useLoaderData } from '@remix-run/react';
import dayjs from 'dayjs';
import { useState } from 'react';
import { Clipboard, Edit, ExternalLink, Menu, Plus } from 'react-feather';

import { listResumeBooks } from '@oyster/core/resumes';
import {
  Dashboard,
  Dropdown,
  IconButton,
  Pill,
  Table,
  type TableColumnProps,
} from '@oyster/ui';

import { Route } from '@/shared/constants';
import { ENV } from '@/shared/constants.server';
import { getTimezone } from '@/shared/cookies.server';
import { useToast } from '@/shared/hooks';
import { ensureUserAuthenticated } from '@/shared/session.server';

export async function loader({ request }: LoaderFunctionArgs) {
  await ensureUserAuthenticated(request);

  const timezone = getTimezone(request);

  const _resumeBooks = await listResumeBooks({
    select: [
      'airtableBaseId',
      'airtableTableId',
      'endDate',
      'googleDriveFolderId',
      'hidden',
      'id',
      'name',
      'startDate',
      (eb) => {
        return eb
          .selectFrom('resumeBookSubmissions')
          .select((eb) => eb.fn.countAll().as('submissions'))
          .whereRef('resumeBooks.id', '=', 'resumeBookSubmissions.resumeBookId')
          .as('submissions');
      },
    ],
  });

  const resumeBooks = _resumeBooks.map(
    ({
      airtableBaseId,
      airtableTableId,
      endDate,
      googleDriveFolderId,
      startDate,
      ...record
    }) => {
      const format = 'MM/DD/YY @ h:mm A (z)';

      return {
        ...record,
        airtableUri: `https://airtable.com/${airtableBaseId}/${airtableTableId}`,
        endDate: dayjs(endDate).tz(timezone).format(format),
        googleDriveUri: `https://drive.google.com/drive/folders/${googleDriveFolderId}`,
        resumeBookUri: `${ENV.MEMBER_PROFILE_URL}/resume-books/${record.id}`,
        startDate: dayjs(startDate).tz(timezone).format(format),
      };
    }
  );

  return json({
    resumeBooks,
  });
}

export default function ResumeBooksPage() {
  return (
    <>
      <div className="flex items-center justify-between gap-4">
        <Dashboard.Title>Resume Books</Dashboard.Title>

        <ResumeBooksMenuDropdown />
      </div>

      <ResumeBooksTable />
      <Outlet />
    </>
  );
}

function ResumeBooksMenuDropdown() {
  const [open, setOpen] = useState<boolean>(false);

  function onClose() {
    setOpen(false);
  }

  function onClick() {
    setOpen(true);
  }

  return (
    <Dropdown.Container onClose={onClose}>
      <IconButton
        backgroundColor="gray-100"
        backgroundColorOnHover="gray-200"
        icon={<Menu />}
        onClick={onClick}
        shape="square"
      />

      {open && (
        <Dropdown>
          <Dropdown.List>
            <Dropdown.Item>
              <Link to={Route['/resume-books/create']}>
                <Plus /> Create Resume Book
              </Link>
            </Dropdown.Item>
          </Dropdown.List>
        </Dropdown>
      )}
    </Dropdown.Container>
  );
}

type ResumeBookInView = SerializeFrom<typeof loader>['resumeBooks'][number];

function ResumeBooksTable() {
  const { resumeBooks } = useLoaderData<typeof loader>();

  const columns: TableColumnProps<ResumeBookInView>[] = [
    {
      displayName: 'Name',
      size: '240',
      render: (resumeBook) => resumeBook.name,
    },
    {
      displayName: '# of Submissions',
      size: '160',
      render: (resumeBook) => Number(resumeBook.submissions),
    },
    {
      displayName: 'Start Date',
      size: '240',
      render: (resumeBook) => resumeBook.startDate,
    },
    {
      displayName: 'End Date',
      size: '240',
      render: (resumeBook) => resumeBook.endDate,
    },
    {
      displayName: 'Visibility',
      size: '160',
      render: (resumeBook) => {
        return resumeBook.hidden ? (
          <Pill color="amber-100">Hidden</Pill>
        ) : (
          <Pill color="orange-100">Visible</Pill>
        );
      },
    },
    {
      size: '48',
      sticky: true,
<<<<<<< HEAD
      render: ResumeBookDropdown,
=======
      render: (resumeBook) => <ResumeBookDropdown {...resumeBook} />,
>>>>>>> 8b4e2962
    },
  ];

  return (
    <Table
      columns={columns}
      data={resumeBooks}
      emptyMessage="No resume books found."
    />
  );
}

function ResumeBookDropdown({
  airtableUri,
  googleDriveUri,
  id,
  resumeBookUri,
}: ResumeBookInView) {
  const [open, setOpen] = useState<boolean>(false);
  const toast = useToast();

  function onClose() {
    setOpen(false);
  }

  function onOpen() {
    setOpen(true);
  }

  return (
    <Dropdown.Container onClose={onClose}>
      {open && (
        <Table.Dropdown>
          <Dropdown.List>
            <Dropdown.Item>
              <Link to={generatePath(Route['/resume-books/:id/edit'], { id })}>
                <Edit /> Edit Resume Book
              </Link>
            </Dropdown.Item>

            <Dropdown.Item>
              <button
                onClick={() => {
                  navigator.clipboard.writeText(resumeBookUri);
                  toast({ message: 'Copied URL to clipboard!' });
                  setOpen(false);
                }}
                type="button"
              >
                <Clipboard /> Copy Resume Book URL
              </button>
            </Dropdown.Item>

            <Dropdown.Item>
              <Link to={airtableUri} target="_blank">
                <ExternalLink /> Go to Airtable
              </Link>
            </Dropdown.Item>

            <Dropdown.Item>
              <Link to={googleDriveUri} target="_blank">
                <ExternalLink /> Go to Google Drive
              </Link>
            </Dropdown.Item>
          </Dropdown.List>
        </Table.Dropdown>
      )}

      <Table.DropdownOpenButton onClick={onOpen} />
    </Dropdown.Container>
  );
}<|MERGE_RESOLUTION|>--- conflicted
+++ resolved
@@ -167,11 +167,7 @@
     {
       size: '48',
       sticky: true,
-<<<<<<< HEAD
-      render: ResumeBookDropdown,
-=======
       render: (resumeBook) => <ResumeBookDropdown {...resumeBook} />,
->>>>>>> 8b4e2962
     },
   ];
 
