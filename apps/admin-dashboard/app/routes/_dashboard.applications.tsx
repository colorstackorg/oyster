import {
  json,
  type LoaderFunctionArgs,
  type SerializeFrom,
} from '@remix-run/node';
import {
  Link,
  Outlet,
  Form as RemixForm,
  useLoaderData,
  useLocation,
  useSubmit,
} from '@remix-run/react';
import { useState } from 'react';
import { Edit } from 'react-feather';
import { generatePath } from 'react-router';
import { z } from 'zod';

import { Application, ApplicationStatus } from '@oyster/types';
import {
  type AccentColor,
  Dashboard,
  Dropdown,
  Pagination,
  Pill,
  type PillProps,
  SearchBar,
  Select,
  Table,
  type TableColumnProps,
  useSearchParams,
} from '@oyster/ui';
import { toTitleCase } from '@oyster/utils';

import { Route } from '../shared/constants';
import { getTimezone } from '../shared/cookies.server';
import { listApplications } from '../shared/core.server';
import { ListSearchParams } from '../shared/core.ui';
import { ensureUserAuthenticated } from '../shared/session.server';

const ApplicationsSearchParams = ListSearchParams.extend({
  status: Application.shape.status.or(z.literal('all')).catch('pending'),
});

type ApplicationsSearchParams = z.infer<typeof ApplicationsSearchParams>;

export async function loader({ request }: LoaderFunctionArgs) {
  await ensureUserAuthenticated(request, {
    allowAmbassador: true,
  });

  const url = new URL(request.url);

  const searchParams = ApplicationsSearchParams.parse({
    ...Object.fromEntries(url.searchParams),
    timezone: getTimezone(request),
  });

  const { applications, totalCount } = await listApplications(searchParams);

  return json({
    applications,
    totalCount,
  });
}

export default function ApplicationsPage() {
  return (
    <>
      <Dashboard.Title>Applications</Dashboard.Title>

      <Dashboard.Subheader>
        <FilterApplicationsForm />
      </Dashboard.Subheader>

      <ApplicationsTable />
      <ApplicationsPagination />
      <Outlet />
    </>
  );
}

const { search, status } = ApplicationsSearchParams.keyof().enum;

const statuses = Object.values(ApplicationStatus);

function FilterApplicationsForm() {
  const submit = useSubmit();

  const [searchParams] = useSearchParams(ApplicationsSearchParams);

  return (
    <RemixForm
      className="flex w-full items-center"
      method="get"
      onChange={(e) => submit(e.currentTarget)}
    >
      <SearchBar
        defaultValue={searchParams.search}
        name={search}
        id={search}
        placeholder="Search by email or name..."
      />

      <div className="ml-auto w-32">
        <Select
          defaultValue={searchParams.status}
          id={status}
          name={status}
          placeholder="Status..."
          required
        >
          <option value="all">All</option>

          {statuses.map((status) => {
            return (
              <option key={status} value={status}>
                {toTitleCase(status)}
              </option>
            );
          })}
        </Select>
      </div>
    </RemixForm>
  );
}

type ApplicationInView = SerializeFrom<typeof loader>['applications'][number];

function ApplicationsTable() {
  const { applications } = useLoaderData<typeof loader>();

  const { search } = useLocation();

  const [searchParams] = useSearchParams(ApplicationsSearchParams);

  const columns: TableColumnProps<ApplicationInView>[] = [
    {
      displayName: 'First Name',
      render: (application) => {
        return (
          <Link
            className="link"
            to={{
              pathname: generatePath(Route['/applications/:id'], {
                id: application.id,
              }),
              search,
            }}
          >
            {application.firstName}
          </Link>
        );
      },
      size: '200',
    },
    {
      displayName: 'Last Name',
      size: '200',
      render: (application) => application.lastName,
    },
    {
      displayName: 'Email',
      size: '320',
      render: (application) => application.email,
    },
    {
      displayName: 'Status',
      render: (application) => {
        const StatusColor: Record<ApplicationStatus, AccentColor> = {
          accepted: 'lime-100',
          pending: 'amber-100',
          rejected: 'red-100',
        };

        const color = StatusColor[application.status as ApplicationStatus];

        return (
          <Pill color={color as PillProps['color']}>
            {toTitleCase(application.status)}
          </Pill>
        );
      },
      size: '160',
    },
    {
      displayName: 'School',
      size: '360',
      render: (application) => application.school || '-',
    },
    {
      displayName: 'Applied On',
      size: '240',
      render: (application) => application.createdAt,
    },
  ];

  return (
    <Table
      columns={columns}
      data={applications}
      emptyMessage="No pending applications left to review."
      {...(['pending', 'rejected'].includes(searchParams.status) && {
        Dropdown: ApplicationDropdown,
      })}
    />
  );
}

function ApplicationsPagination() {
  const { applications, totalCount } = useLoaderData<typeof loader>();

  const [searchParams] = useSearchParams(ApplicationsSearchParams);

  return (
    <Pagination
      dataLength={applications.length}
      page={searchParams.page}
      pageSize={searchParams.limit}
      totalCount={totalCount}
    />
  );
}

function ApplicationDropdown({ id }: ApplicationInView) {
  const [open, setOpen] = useState<boolean>(false);

  const { search } = useLocation();

  const [searchParams] = useSearchParams(ApplicationsSearchParams);

  function onClose() {
    setOpen(false);
  }

  function onOpen() {
    setOpen(true);
  }

  return (
    <Dropdown.Container onClose={onClose}>
      {open && (
        <Table.Dropdown>
          <Dropdown.List>
<<<<<<< HEAD
            {searchParams.status === 'pending' && (
              <Dropdown.Item>
                <Link
                  to={{
                    pathname: generatePath(Route.UPDATE_APPLICATION_EMAIL, {
                      id,
                    }),
                    search,
                  }}
                >
                  <Edit /> Update Email
                </Link>
              </Dropdown.Item>
            )}
            {searchParams.status === 'rejected' && (
              <Dropdown.Item>
                <Link
                  to={{
                    pathname: generatePath(Route.ACCEPT_APPLICATION, {
                      id,
                    }),
                    search,
                  }}
                >
                  <Edit /> Accept Application
                </Link>
              </Dropdown.Item>
            )}
=======
            <Dropdown.Item>
              <Link
                to={{
                  pathname: generatePath(Route['/applications/:id/email'], {
                    id,
                  }),
                  search,
                }}
              >
                <Edit /> Update Email
              </Link>
            </Dropdown.Item>
>>>>>>> 061c304f
          </Dropdown.List>
        </Table.Dropdown>
      )}

      <Table.DropdownOpenButton onClick={onOpen} />
    </Dropdown.Container>
  );
}<|MERGE_RESOLUTION|>--- conflicted
+++ resolved
@@ -242,12 +242,11 @@
       {open && (
         <Table.Dropdown>
           <Dropdown.List>
-<<<<<<< HEAD
             {searchParams.status === 'pending' && (
               <Dropdown.Item>
                 <Link
                   to={{
-                    pathname: generatePath(Route.UPDATE_APPLICATION_EMAIL, {
+                    pathname: generatePath(Route.'/applications/:id/email', {
                       id,
                     }),
                     search,
@@ -261,7 +260,7 @@
               <Dropdown.Item>
                 <Link
                   to={{
-                    pathname: generatePath(Route.ACCEPT_APPLICATION, {
+                    pathname: generatePath(Route.'/applications/:id/accept', {
                       id,
                     }),
                     search,
@@ -271,20 +270,6 @@
                 </Link>
               </Dropdown.Item>
             )}
-=======
-            <Dropdown.Item>
-              <Link
-                to={{
-                  pathname: generatePath(Route['/applications/:id/email'], {
-                    id,
-                  }),
-                  search,
-                }}
-              >
-                <Edit /> Update Email
-              </Link>
-            </Dropdown.Item>
->>>>>>> 061c304f
           </Dropdown.List>
         </Table.Dropdown>
       )}
