import {
  json,
  type LoaderFunctionArgs,
  type SerializeFrom,
} from '@remix-run/node';
import { Link, Outlet, useLoaderData } from '@remix-run/react';
import { useState } from 'react';
import { Edit, Menu, Plus, Trash } from 'react-feather';
import { generatePath } from 'react-router';

import { listActivities } from '@oyster/core/gamification';
import {
  Dashboard,
  Dropdown,
  IconButton,
  Pill,
  Table,
  type TableColumnProps,
} from '@oyster/ui';
import { toTitleCase } from '@oyster/utils';

import { Route } from '@/shared/constants';
import { ensureUserAuthenticated } from '@/shared/session.server';

export async function loader({ request }: LoaderFunctionArgs) {
  await ensureUserAuthenticated(request);

  const activities = await listActivities();

  return json({
    activities,
  });
}

export default function GamificationPage() {
  return (
    <>
      <div className="flex items-center justify-between gap-2">
        <Dashboard.Title>Activities</Dashboard.Title>
        <ActivitiesDropdown />
      </div>

      <ActivitiesTable />
      <Outlet />
    </>
  );
}

function ActivitiesDropdown() {
  const [open, setOpen] = useState<boolean>(false);

  function onClose() {
    setOpen(false);
  }

  function onClick() {
    setOpen(true);
  }

  return (
    <Dropdown.Container onClose={onClose}>
      <IconButton
        backgroundColor="gray-100"
        backgroundColorOnHover="gray-200"
        icon={<Menu />}
        onClick={onClick}
        shape="square"
      />

      {open && (
        <Dropdown>
          <Dropdown.List>
            <Dropdown.Item>
              <Link to={Route['/gamification/activities/add']}>
                <Plus /> Add Activity
              </Link>
            </Dropdown.Item>
          </Dropdown.List>
        </Dropdown>
      )}
    </Dropdown.Container>
  );
}

type ActivityInView = SerializeFrom<typeof loader>['activities'][number];

function ActivitiesTable() {
  const { activities } = useLoaderData<typeof loader>();

  const columns: TableColumnProps<ActivityInView>[] = [
    {
      displayName: 'Name',
      size: '240',
      render: (activity) => activity.name,
    },
    {
      displayName: 'Points',
      size: '160',
      render: (activity) => {
        return <span className="text-green-700">+{activity.points}</span>;
      },
    },
    {
      displayName: 'Period',
      size: '160',
      render: (activity) => {
        if (!activity.period) {
          return <span>None</span>;
        }

        return <Pill color="amber-100">{toTitleCase(activity.period)}</Pill>;
      },
    },
    {
      displayName: 'Description',
      size: '400',
      render: (activity) => activity.description,
    },
    {
      size: '48',
      sticky: true,
<<<<<<< HEAD
      render: ActivitiesTableDropdown,
=======
      render: (activity) => <ActivitiesTableDropdown {...activity} />,
>>>>>>> 8b4e2962
    },
  ];

  return (
    <Table
      columns={columns}
      data={activities}
      emptyMessage="No activities found."
    />
  );
}

function ActivitiesTableDropdown({ id }: ActivityInView) {
  const [open, setOpen] = useState<boolean>(false);

  function onClose() {
    setOpen(false);
  }

  function onOpen() {
    setOpen(true);
  }

  return (
    <Dropdown.Container onClose={onClose}>
      {open && (
        <Table.Dropdown>
          <Dropdown.List>
            <Dropdown.Item>
              <Link
                to={generatePath(Route['/gamification/activities/:id/edit'], {
                  id,
                })}
              >
                <Edit /> Edit Activity
              </Link>
            </Dropdown.Item>

            <Dropdown.Item>
              <Link
                to={generatePath(
                  Route['/gamification/activities/:id/archive'],
                  { id }
                )}
              >
                <Trash /> Archive Activity
              </Link>
            </Dropdown.Item>
          </Dropdown.List>
        </Table.Dropdown>
      )}

      <Table.DropdownOpenButton onClick={onOpen} />
    </Dropdown.Container>
  );
}

export function ErrorBoundary() {
  return <></>;
}<|MERGE_RESOLUTION|>--- conflicted
+++ resolved
@@ -119,11 +119,7 @@
     {
       size: '48',
       sticky: true,
-<<<<<<< HEAD
-      render: ActivitiesTableDropdown,
-=======
       render: (activity) => <ActivitiesTableDropdown {...activity} />,
->>>>>>> 8b4e2962
     },
   ];
 
