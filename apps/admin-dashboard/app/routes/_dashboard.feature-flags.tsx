--- conflicted
+++ resolved
@@ -92,11 +92,7 @@
     {
       size: '48',
       sticky: true,
-<<<<<<< HEAD
-      render: FeatureFlagsTableDropdown,
-=======
       render: (flag) => <FeatureFlagsTableDropdown {...flag} />,
->>>>>>> 8b4e2962
     },
   ];
 
