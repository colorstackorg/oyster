--- conflicted
+++ resolved
@@ -1,11 +1,7 @@
 const ROUTES = [
   '/',
   '/admins',
-<<<<<<< HEAD
-  '/admins/:id/remove',
-=======
   '/admins/add',
->>>>>>> d3e8a234
   '/applications',
   '/applications/:id',
   '/applications/:id/accept',
