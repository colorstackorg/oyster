--- conflicted
+++ resolved
@@ -1,95 +1,8 @@
-<<<<<<< HEAD
-import { type ExtractValue } from '@oyster/types';
-
-export const Route = {
-  HOME: '/',
-
-  // Applications
-
-  APPLICATION: '/applications/:id',
-  APPLICATIONS: '/applications',
-  UPDATE_APPLICATION_EMAIL: '/applications/:id/email',
-  ACCEPT_APPLICATION: '/applications/:id/accept',
-
-  // Bull
-
-  '/bull/:queue/jobs': '/bull/:queue/jobs',
-  '/bull/:queue/jobs/add': '/bull/:queue/jobs/add',
-  ADD_BULL_REPEATABLE: '/bull/:queue/repeatables/add',
-  BULL: '/bull',
-  BULL_JOB: '/bull/:queue/jobs/:id',
-  BULL_QUEUE: '/bull/:queue',
-  BULL_REPEATABLES: '/bull/:queue/repeatables',
-
-  // Events
-
-  ADD_EVENT_RECORDING: '/events/:id/add-recording',
-  CREATE_EVENT: '/events/create',
-  EVENTS: '/events',
-  IMPORT_EVENT_ATTENDEES: '/events/:id/import',
-  SYNC_AIRMEET_EVENT: '/events/sync-airmeet-event',
-
-  // Feature Flags
-
-  '/feature-flags': '/feature-flags',
-  '/feature-flags/create': '/feature-flags/create',
-  '/feature-flags/:id/delete': '/feature-flags/:id/delete',
-  '/feature-flags/:id/edit': '/feature-flags/:id/edit',
-
-  // Gamification
-
-  ACTIVITIES: '/gamification/activities',
-  ADD_ACTIVITY: '/gamification/activities/add',
-  ARCHIVE_ACTIVITY: '/gamification/activities/:id/archive',
-  EDIT_ACTIVITY: '/gamification/activities/:id/edit',
-
-  // Login
-
-  '/login': '/login',
-  '/login/otp/send': '/login/otp/send',
-  '/login/otp/verify': '/login/otp/verify',
-
-  // Onboarding Sessions
-
-  ADD_ONBOARDING_SESSION_ATTENDEES: '/onboarding-sessions/:id/add-attendees',
-  ONBOARDING_SESSIONS: '/onboarding-sessions',
-  UPLOAD_ONBOARDING_SESSIONS: '/onboarding-sessions/upload',
-
-  // Schools
-
-  CREATE_SCHOOL: '/schools/create',
-  EDIT_SCHOOL: '/schools/:id/edit',
-  SCHOOLS: '/schools',
-
-  // Students
-
-  ACTIVATE_STUDENT: '/students/:id/activate',
-  GRANT_POINTS: '/students/:id/points/grant',
-  REMOVE_STUDENT: '/students/:id/remove',
-  STUDENTS: '/students',
-  STUDENTS_IMPORT_PROGRAMS: '/students/import/programs',
-  STUDENTS_IMPORT_RESOURCES: '/students/import/resources',
-  STUDENTS_IMPORT_SCHOLARSHIPS: '/students/import/scholarships',
-  UPDATE_STUDENT_EMAIL: '/students/:id/email',
-
-  // Surveys
-
-  CREATE_SURVEY: '/surveys/create',
-  IMPORT_SURVEY_RESPONSES: '/surveys/:id/import',
-  SURVEYS: '/surveys',
-
-  // Others
-
-  PROGRAMS_CREATE: '/programs/create',
-  RESOURCES_CREATE: '/resources/create',
-} as const;
-
-export type Route = ExtractValue<typeof Route>;
-=======
 const ROUTES = [
   '/',
   '/applications',
   '/applications/:id',
+  '/applications/:id/accept',
   '/applications/:id/email',
   '/bull',
   '/bull/:queue',
@@ -145,5 +58,4 @@
   Object.assign(result, { [route]: route });
 
   return result;
-}, {} as RouteMap);
->>>>>>> 061c304f
+}, {} as RouteMap);