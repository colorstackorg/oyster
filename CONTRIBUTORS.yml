# Please sign below with your GitHub username!

- ramiAbdou
- hebronmekuria
- Mandy-cyber
<<<<<<< HEAD
- noel-abeje
=======
- JustinhSE
>>>>>>> 6af6520e
<|MERGE_RESOLUTION|>--- conflicted
+++ resolved
@@ -3,8 +3,5 @@
 - ramiAbdou
 - hebronmekuria
 - Mandy-cyber
-<<<<<<< HEAD
 - noel-abeje
-=======
-- JustinhSE
->>>>>>> 6af6520e
+- JustinhSE