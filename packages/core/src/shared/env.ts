import { config } from 'dotenv';

import { type Environment } from './types';

// Loads the .env file into `process.env`. Note that if the config was already
// loaded (for example, in tests), this will not overwrite any existing values.
config();

<<<<<<< HEAD
export const ENV = {
  AIRMEET_ACCESS_KEY: process.env.AIRMEET_ACCESS_KEY as string,
  AIRMEET_SECRET_KEY: process.env.AIRMEET_SECRET_KEY as string,
  API_URL: process.env.API_URL as string,
  GOOGLE_CLIENT_ID: process.env.GOOGLE_CLIENT_ID as string,
  GOOGLE_CLIENT_SECRET: process.env.GOOGLE_CLIENT_SECRET as string,
  INTERNAL_SLACK_BOT_TOKEN: process.env.INTERNAL_SLACK_BOT_TOKEN as string,
  INTERNAL_SLACK_NOTIFICATIONS_CHANNEL_ID: process.env
    .INTERNAL_SLACK_NOTIFICATIONS_CHANNEL_ID as string,
  JWT_SECRET: process.env.JWT_SECRET as string,
  MEMBER_PROFILE_URL: process.env.MEMBER_PROFILE_URL as string,
  REDIS_URL: process.env.REDIS_URL as string,
  SENTRY_DSN: process.env.SENTRY_DSN as string,
  SLACK_ANNOUNCEMENTS_CHANNEL_ID: process.env
    .SLACK_ANNOUNCEMENTS_CHANNEL_ID as string,
  SLACK_ADMIN_TOKEN: process.env.SLACK_ADMIN_TOKEN as string,
  SLACK_BIRTHDAYS_CHANNEL_ID: process.env.SLACK_BIRTHDAYS_CHANNEL_ID as string,
  SLACK_BOT_TOKEN: process.env.SLACK_BOT_TOKEN as string,
  SLACK_CLIENT_ID: process.env.SLACK_CLIENT_ID as string,
  SLACK_CLIENT_SECRET: process.env.SLACK_CLIENT_SECRET as string,
  SLACK_INTRODUCTIONS_CHANNEL_ID: process.env
    .SLACK_INTRODUCTIONS_CHANNEL_ID as string,
  SLACK_SIGNING_SECRET: process.env.SLACK_SIGNING_SECRET as string,
  STUDENT_PROFILE_URL: process.env.STUDENT_PROFILE_URL as string,
  TWILIO_ACCOUNT_SID: process.env.TWILIO_ACCOUNT_SID as string, 
  TWILIO_PHONE_NUMBER: process.env.TWILIO_PHONE_NUMBER as string, 
  TWILIO_AUTH_TOKEN: process.env.TWILIO_AUTH_TOKEN as string,
};

// TODO: Below are the only variables that we need to process in the core,
// package and thus in this file after the dotenv has loaded the config.
// Everything else above should be colocated with its respective module.
=======
// These are environment-related variables.
>>>>>>> 3b1693fc

export const ENVIRONMENT = process.env.ENVIRONMENT as Environment;
export const IS_DEVELOPMENT = ENVIRONMENT === 'development';
export const IS_PRODUCTION = ENVIRONMENT === 'production';
export const IS_TEST = ENVIRONMENT === 'test';

// These are shared variables that are used in multiple modules. Everything else
// above should be colocated with its respective module.

export const API_URL = process.env.API_URL as string;
export const GOOGLE_CLIENT_ID = process.env.GOOGLE_CLIENT_ID as string;
export const GOOGLE_CLIENT_SECRET = process.env.GOOGLE_CLIENT_SECRET as string;
export const SLACK_ADMIN_TOKEN = process.env.SLACK_ADMIN_TOKEN as string;
export const SLACK_CLIENT_ID = process.env.SLACK_CLIENT_ID as string;
export const SLACK_CLIENT_SECRET = process.env.SLACK_CLIENT_SECRET as string;
export const STUDENT_PROFILE_URL = process.env.STUDENT_PROFILE_URL as string;<|MERGE_RESOLUTION|>--- conflicted
+++ resolved
@@ -6,42 +6,7 @@
 // loaded (for example, in tests), this will not overwrite any existing values.
 config();
 
-<<<<<<< HEAD
-export const ENV = {
-  AIRMEET_ACCESS_KEY: process.env.AIRMEET_ACCESS_KEY as string,
-  AIRMEET_SECRET_KEY: process.env.AIRMEET_SECRET_KEY as string,
-  API_URL: process.env.API_URL as string,
-  GOOGLE_CLIENT_ID: process.env.GOOGLE_CLIENT_ID as string,
-  GOOGLE_CLIENT_SECRET: process.env.GOOGLE_CLIENT_SECRET as string,
-  INTERNAL_SLACK_BOT_TOKEN: process.env.INTERNAL_SLACK_BOT_TOKEN as string,
-  INTERNAL_SLACK_NOTIFICATIONS_CHANNEL_ID: process.env
-    .INTERNAL_SLACK_NOTIFICATIONS_CHANNEL_ID as string,
-  JWT_SECRET: process.env.JWT_SECRET as string,
-  MEMBER_PROFILE_URL: process.env.MEMBER_PROFILE_URL as string,
-  REDIS_URL: process.env.REDIS_URL as string,
-  SENTRY_DSN: process.env.SENTRY_DSN as string,
-  SLACK_ANNOUNCEMENTS_CHANNEL_ID: process.env
-    .SLACK_ANNOUNCEMENTS_CHANNEL_ID as string,
-  SLACK_ADMIN_TOKEN: process.env.SLACK_ADMIN_TOKEN as string,
-  SLACK_BIRTHDAYS_CHANNEL_ID: process.env.SLACK_BIRTHDAYS_CHANNEL_ID as string,
-  SLACK_BOT_TOKEN: process.env.SLACK_BOT_TOKEN as string,
-  SLACK_CLIENT_ID: process.env.SLACK_CLIENT_ID as string,
-  SLACK_CLIENT_SECRET: process.env.SLACK_CLIENT_SECRET as string,
-  SLACK_INTRODUCTIONS_CHANNEL_ID: process.env
-    .SLACK_INTRODUCTIONS_CHANNEL_ID as string,
-  SLACK_SIGNING_SECRET: process.env.SLACK_SIGNING_SECRET as string,
-  STUDENT_PROFILE_URL: process.env.STUDENT_PROFILE_URL as string,
-  TWILIO_ACCOUNT_SID: process.env.TWILIO_ACCOUNT_SID as string, 
-  TWILIO_PHONE_NUMBER: process.env.TWILIO_PHONE_NUMBER as string, 
-  TWILIO_AUTH_TOKEN: process.env.TWILIO_AUTH_TOKEN as string,
-};
-
-// TODO: Below are the only variables that we need to process in the core,
-// package and thus in this file after the dotenv has loaded the config.
-// Everything else above should be colocated with its respective module.
-=======
 // These are environment-related variables.
->>>>>>> 3b1693fc
 
 export const ENVIRONMENT = process.env.ENVIRONMENT as Environment;
 export const IS_DEVELOPMENT = ENVIRONMENT === 'development';
