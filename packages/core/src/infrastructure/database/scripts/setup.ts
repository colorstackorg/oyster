import { exec } from 'child_process';
import path from 'path';
import { fileURLToPath } from 'url';

import { ENV } from '@/shared/env';

if (ENV.ENVIRONMENT !== 'development') {
  throw new Error('Cannot setup database in non-development environment.');
}

const __filename = fileURLToPath(import.meta.url);
const __dirname = path.dirname(__filename);

// This is the full path to the `setup.sql` file.
const pathToInitFile = path.join(__dirname, 'setup.sql');

exec(
<<<<<<< HEAD
  `psql -U postgres -h localhost -d postgres -f ${pathToInitFile}`,
=======
  `psql -U postgres -d postgres -f ${pathToInitFile}`,
>>>>>>> 3421c73f
  (error, stdout, stderr) => {
    if (stdout) {
      console.log(stdout);
    }

    if (stderr) {
      // Log but don't throw for notices/warnings.
      console.warn(stderr);
    }

    if (error) {
      throw new Error(`psql exited with error: ${error}`);
    }
  }
);<|MERGE_RESOLUTION|>--- conflicted
+++ resolved
@@ -14,12 +14,7 @@
 // This is the full path to the `setup.sql` file.
 const pathToInitFile = path.join(__dirname, 'setup.sql');
 
-exec(
-<<<<<<< HEAD
-  `psql -U postgres -h localhost -d postgres -f ${pathToInitFile}`,
-=======
-  `psql -U postgres -d postgres -f ${pathToInitFile}`,
->>>>>>> 3421c73f
+exec(`psql -U postgres -h localhost -d postgres -f ${pathToInitFile}`,
   (error, stdout, stderr) => {
     if (stdout) {
       console.log(stdout);
