import { db } from '@oyster/db';

import { type GetBullJobData } from '@/infrastructure/bull/bull.types';
import { job } from '@/infrastructure/bull/use-cases/job';
import { redis } from '@/infrastructure/redis';
import { isFeatureFlagEnabled } from '@/modules/feature-flag/queries/is-feature-flag-enabled';
import { ErrorWithContext } from '@/shared/errors';
import { retryWithBackoff } from '@/shared/utils/core.utils';
import { getSlackMessage } from '../services/slack-message.service';

export async function addSlackMessage(
  data: GetBullJobData<'slack.message.add'>
) {
  await ensureThreadExistsIfNecessary(data);

  const student = await db
    .selectFrom('students')
    .select(['id'])
    .where('slackId', '=', data.userId)
    .executeTakeFirst();

  await db
    .insertInto('slackMessages')
    .values({
      channelId: data.channelId,
      createdAt: data.createdAt,
      id: data.id,
      studentId: student?.id,
      text: data.text,
      threadId: data.threadId,
      userId: data.userId,
    })
    .onConflict((oc) => oc.doNothing())
    .execute();

  if (student?.id) {
    job('student.activation_requirement_completed', {
      studentId: student.id,
    });

    if (data.threadId) {
      job('gamification.activity.completed', {
        channelId: data.channelId,
        studentId: student.id,
        threadRepliedTo: data.threadId,
        type: 'reply_to_thread',
      });
    }
  }

  job('slack.thread.sync_embedding', {
    action: 'add',
    threadId: data.threadId || data.id,
  });

<<<<<<< HEAD
  // 1. "Is this a thread?"
  // 2. "Is this an auto-reply or an opportunity channel?"
  if (!data.threadId) {
    const [isAutoReplyChannel, isOpportunityChannel] = await Promise.all([
      redis.sismember('slack:auto_reply_channels', data.channelId),
      redis.sismember('slack:opportunity_channels', data.channelId),
    ]);

    // We track channels that are "auto-reply" channels in Redis. If a message
    // is sent to one of those channels, we should attempt to answer the
    // question using AI in private (DM).
=======
  // We'll do some additional checks for top-level threads...
  if (!data.threadId) {
    const [isAutoReplyChannel, isOpportunityChannel, isOpportunitiesEnabled] =
      await Promise.all([
        redis.sismember('slack:auto_reply_channels', data.channelId),
        redis.sismember('slack:opportunity_channels', data.channelId),
        isFeatureFlagEnabled('opportunities'),
      ]);

>>>>>>> dfc3a79e
    if (isAutoReplyChannel) {
      job('slack.question.answer.private', {
        channelId: data.channelId,
        question: data.text as string,
        threadId: data.id,
        userId: data.userId,
      });
    }

<<<<<<< HEAD
    if (isOpportunityChannel) {
=======
    if (isOpportunitiesEnabled && isOpportunityChannel) {
>>>>>>> dfc3a79e
      job('opportunity.create', {
        slackChannelId: data.channelId,
        slackMessageId: data.id,
      });
    }
  }
}

async function ensureThreadExistsIfNecessary(
  data: GetBullJobData<'slack.message.add'>
) {
  // Don't need to bother if there is no thread.
  if (!data.threadId) {
    return;
  }

  let waiting = false;

  await retryWithBackoff(
    async () => {
      const existingThread = await db
        .selectFrom('slackMessages')
        .where('id', '=', data.threadId!)
        .where('channelId', '=', data.channelId)
        .executeTakeFirst();

      if (existingThread) {
        return existingThread;
      }

      if (waiting) {
        return false;
      }

      console.warn('No thread found, querying the Slack API...');

      const slackThread = await getSlackMessage({
        channelId: data.channelId,
        messageId: data.threadId!,
      });

      if (!slackThread) {
        throw new ErrorWithContext(
          'No thread found via Slack API.'
        ).withContext({
          channelId: data.channelId,
          messageId: data.id,
          threadId: data.threadId,
        });
      }

      job('slack.message.add', {
        channelId: slackThread.channelId,
        createdAt: slackThread.createdAt,
        id: slackThread.id,
        studentId: slackThread.studentId,
        text: slackThread.text,
        threadId: slackThread.threadId,
        userId: slackThread.userId,
      });

      waiting = true;

      return false;
    },
    {
      maxRetries: 10,
      retryInterval: 5000,
    }
  );
}<|MERGE_RESOLUTION|>--- conflicted
+++ resolved
@@ -53,19 +53,6 @@
     threadId: data.threadId || data.id,
   });
 
-<<<<<<< HEAD
-  // 1. "Is this a thread?"
-  // 2. "Is this an auto-reply or an opportunity channel?"
-  if (!data.threadId) {
-    const [isAutoReplyChannel, isOpportunityChannel] = await Promise.all([
-      redis.sismember('slack:auto_reply_channels', data.channelId),
-      redis.sismember('slack:opportunity_channels', data.channelId),
-    ]);
-
-    // We track channels that are "auto-reply" channels in Redis. If a message
-    // is sent to one of those channels, we should attempt to answer the
-    // question using AI in private (DM).
-=======
   // We'll do some additional checks for top-level threads...
   if (!data.threadId) {
     const [isAutoReplyChannel, isOpportunityChannel, isOpportunitiesEnabled] =
@@ -75,7 +62,6 @@
         isFeatureFlagEnabled('opportunities'),
       ]);
 
->>>>>>> dfc3a79e
     if (isAutoReplyChannel) {
       job('slack.question.answer.private', {
         channelId: data.channelId,
@@ -85,11 +71,7 @@
       });
     }
 
-<<<<<<< HEAD
-    if (isOpportunityChannel) {
-=======
     if (isOpportunitiesEnabled && isOpportunityChannel) {
->>>>>>> dfc3a79e
       job('opportunity.create', {
         slackChannelId: data.channelId,
         slackMessageId: data.id,
