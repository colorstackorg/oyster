--- conflicted
+++ resolved
@@ -3,6 +3,7 @@
 import { type GetBullJobData } from '@/infrastructure/bull/bull.types';
 import { job } from '@/infrastructure/bull/use-cases/job';
 import { redis } from '@/infrastructure/redis';
+import { isFeatureFlagEnabled } from '@/modules/feature-flag/queries/is-feature-flag-enabled';
 import { ErrorWithContext } from '@/shared/errors';
 import { retryWithBackoff } from '@/shared/utils/core.utils';
 import { getSlackMessage } from '../services/slack-message.service';
@@ -54,24 +55,16 @@
 
   // We'll do some additional checks for top-level threads...
   if (!data.threadId) {
-<<<<<<< HEAD
     const [
       isAutoReplyChannel,
       isOpportunityChannel,
-      isOpportunitiesEnabled,
       isJobOfferChannel,
       isJobOffersEnabled,
     ] = await Promise.all([
       redis.sismember('slack:auto_reply_channels', data.channelId),
       redis.sismember('slack:opportunity_channels', data.channelId),
       redis.sismember('slack:job_offer_channels', data.channelId),
-      isFeatureFlagEnabled('opportunities'),
       isFeatureFlagEnabled('job_offers'),
-=======
-    const [isAutoReplyChannel, isOpportunityChannel] = await Promise.all([
-      redis.sismember('slack:auto_reply_channels', data.channelId),
-      redis.sismember('slack:opportunity_channels', data.channelId),
->>>>>>> 5bdf1b8b
     ]);
 
     if (isAutoReplyChannel) {
