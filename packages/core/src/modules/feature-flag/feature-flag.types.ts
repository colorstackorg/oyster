import { z } from 'zod';

import { BooleanInput, Entity } from '@oyster/types';

<<<<<<< HEAD
export type FeatureFlagName =
  | 'companies'
  | 'family_application'
  | 'resume_books'
  | 'interview_reviews';
=======
export type FeatureFlagName = 'family_application';
>>>>>>> d7d18688

// Domain

const FeatureFlag = z.object({
  createdAt: Entity.shape.createdAt,
  description: z.string().trim().optional(),
  displayName: z.string().trim().min(1),
  enabled: BooleanInput,
  id: Entity.shape.id,
  name: z
    .string()
    .trim()
    .min(1)
    .transform((value) => {
      return value.toLowerCase().replace(' ', '_');
    }),
});

// Use Case(s)

export const CreateFeatureFlagInput = FeatureFlag.pick({
  description: true,
  displayName: true,
  enabled: true,
  name: true,
});

export type CreateFeatureFlagInput = z.infer<typeof CreateFeatureFlagInput>;

export const EditFeatureFlagInput = FeatureFlag.pick({
  description: true,
  displayName: true,
  enabled: true,
});

export type EditFeatureFlagInput = z.infer<typeof EditFeatureFlagInput>;<|MERGE_RESOLUTION|>--- conflicted
+++ resolved
@@ -2,15 +2,9 @@
 
 import { BooleanInput, Entity } from '@oyster/types';
 
-<<<<<<< HEAD
 export type FeatureFlagName =
-  | 'companies'
   | 'family_application'
-  | 'resume_books'
   | 'interview_reviews';
-=======
-export type FeatureFlagName = 'family_application';
->>>>>>> d7d18688
 
 // Domain
 
