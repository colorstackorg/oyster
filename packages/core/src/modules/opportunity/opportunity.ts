import dayjs from 'dayjs';
import dedent from 'dedent';
import { type Insertable, sql, type Transaction } from 'kysely';
import { jsonBuildObject } from 'kysely/helpers/postgres';
import { match } from 'ts-pattern';
import { z } from 'zod';

import { db, type DB } from '@oyster/db';
import { id } from '@oyster/utils';

import { OpportunityBullJob } from '@/infrastructure/bull/bull.types';
import { job } from '@/infrastructure/bull/use-cases/job';
import { registerWorker } from '@/infrastructure/bull/use-cases/register-worker';
import { getChatCompletion } from '@/modules/ai/ai';
import { searchCrunchbaseOrganizations } from '@/modules/employment/queries/search-crunchbase-organizations';
import { saveCompanyIfNecessary } from '@/modules/employment/use-cases/save-company-if-necessary';
import { ENV } from '@/shared/env';
<<<<<<< HEAD
import { type ListSearchParams, type SelectExpression } from '@/shared/types';
import { getRandomAccentColor } from '@/shared/utils/color.utils';
=======
import {
  type AccentColor,
  getRandomAccentColor,
} from '@/shared/utils/color.utils';
>>>>>>> c422a63d
import { fail, type Result, success } from '@/shared/utils/core.utils';
import {
  type CreateOpportunityTagInput,
  type EditOpportunityInput,
} from './opportunity.types';

// Types

type OpportunityRecord = DB['opportunities'];

// Use Case(s)

// "Bookmark Opportunity"

type BookmarkOpportunityInput = {
  memberId: string;
  opportunityId: string;
};

/**
 * Bookmarks an opportunity for a member.
 *
 * If the member already bookmarked the opportunity, this function will remove
 * the bookmark. Otherwise, it will create a new bookmark and give points to
 * the member who _posted_ the opportunity.
 *
 * @param input - The opportunity to bookmark and the member bookmarking it.
 * @returns Result indicating the success or failure of the operation.
 */
export async function bookmarkOpportunity({
  memberId,
  opportunityId,
}: BookmarkOpportunityInput): Promise<Result> {
  const action = await db.transaction().execute(async (trx) => {
    const existingBookmark = await trx
      .deleteFrom('opportunityBookmarks')
      .where('opportunityId', '=', opportunityId)
      .where('studentId', '=', memberId)
      .executeTakeFirst();

    if (existingBookmark.numDeletedRows) {
      return 'deleted';
    }

    await trx
      .insertInto('opportunityBookmarks')
      .values({ opportunityId, studentId: memberId })
      .execute();

    return 'created';
  });

  if (action === 'created') {
    const opportunity = await db
      .selectFrom('opportunities')
      .select('postedBy')
      .where('id', '=', opportunityId)
      .executeTakeFirst();

    if (opportunity && opportunity.postedBy) {
      job('gamification.activity.completed', {
        opportunityBookmarkedBy: memberId,
        opportunityId,
        studentId: opportunity.postedBy,
        type: 'get_opportunity_bookmark',
      });
    }
  }

  return success({});
}

// "Create Opportunity"

const CREATE_OPPORTUNITY_SYSTEM_PROMPT = dedent`
  You are a helpful assistant that extracts structured data from Slack messages
  in a tech-focused workspace. Members share opportunities for internships,
  full-time positions, events, and other programs to help them get their first
  role in tech. Your job is to analyze the given Slack message and extract
  specific information in a JSON format.
`;

const CREATE_OPPORTUNITY_PROMPT = dedent`
  Here's the Slack message you need to analyze:

  <slack_message>
    $SLACK_MESSAGE
  </slack_message>

  You need to extract the following information and format it as JSON:

  1. "company": The name of the company offering the opportunity.
  2. "title": The title of the opportunity, max 75 characters.
  3. "description": A brief description of the opportunity, max 400 characters.

  Follow these guidelines:
  - If you cannot confidently infer information, set the value to null.
  - Do not include the company name in the "title" field.

  Your output should be a single JSON object containing these fields. Do not
  provide any explanation or text outside of the JSON object. Ensure your JSON
  is properly formatted and valid.

  <output>
    {
      "company": "string | null",
      "description": "string | null",
      "title": "string | null"
    }
  </output>
`;

const CreateOpportunityResponse = z.object({
  company: z.string().trim().min(1).nullable(),
  description: z.string().trim().min(1).max(500).nullable(),
  title: z.string().trim().min(1).max(100).nullable(),
});

type CreateOpportunityResponse = z.infer<typeof CreateOpportunityResponse>;

type CreateOpportunityInput = Pick<
  Insertable<OpportunityRecord>,
  'slackChannelId' | 'slackMessageId'
>;

/**
 * Creates an opportunity from a Slack message.
 *
 * If the Slack message does not contain a link to an opportunity, this function
 * will return early with a success result.
 *
 * Otherwise, we'll pass the Slack message into AI to extract the opportunity's
 * company, title, and description. Then, we'll try to find the most relevant
 * company in our database. Then, we save the opportunity in our database and
 * notify the original poster that we've added it to our opportunities board.
 *
 * @param input - Input data for creating an opportunity.
 * @returns Result indicating the success or failure of the operation.
 */
async function createOpportunity(
  input: CreateOpportunityInput
): Promise<Result> {
  const slackMessage = await db
    .selectFrom('slackMessages')
    .select(['studentId', 'text', 'userId as slackUserId'])
    .where('channelId', '=', input.slackChannelId)
    .where('id', '=', input.slackMessageId)
    .executeTakeFirst();

  // This might be the case if someone posts something in the opportunity
  // channel but then quickly deletes it right after.
  if (!slackMessage || !slackMessage.text) {
    return fail({
      code: 404,
      error: 'Could not create opportunity b/c Slack message was not found.',
    });
  }

  // We're only interested in messages that contain a link to an opportunity...
  // so we'll gracefully bail if there isn't one.
  if (!slackMessage.text.includes('http')) {
    return success({});
  }

  const prompt = CREATE_OPPORTUNITY_PROMPT.replace(
    '$SLACK_MESSAGE',
    slackMessage.text
  );

  const completionResult = await getChatCompletion({
    maxTokens: 250,
    messages: [{ role: 'user', content: prompt }],
    system: [{ type: 'text', text: CREATE_OPPORTUNITY_SYSTEM_PROMPT }],
    temperature: 0,
  });

  if (!completionResult.ok) {
    return completionResult;
  }

  let data: CreateOpportunityResponse;

  try {
    data = CreateOpportunityResponse.parse(JSON.parse(completionResult.data));
  } catch (error) {
    return fail({
      code: 400,
      error: 'Failed to parse or validate JSON from AI response.',
    });
  }

  const opportunity = await db.transaction().execute(async (trx) => {
    const companyId = data.company
      ? await getMostRelevantCompany(trx, data.company)
      : null;

    const opportunityId = id();

    const result = await trx
      .insertInto('opportunities')
      .values({
        companyId,
        createdAt: new Date(),
        description: data.description || 'N/A',
        expiresAt: dayjs().add(3, 'months').toDate(),
        id: opportunityId,
        postedBy: slackMessage.studentId,
        slackChannelId: input.slackChannelId,
        slackMessageId: input.slackMessageId,
        title: data.title || 'Opportunity',
      })
      .returning(['id'])
      .executeTakeFirstOrThrow();

    return result;
  });

  const message =
    `Thanks for sharing an opportunity in <#${input.slackChannelId}> -- I added it to our <${ENV.STUDENT_PROFILE_URL}/opportunities|opportunities board>! 🙂` +
    '\n\n' +
    `To generate tags and a description, please paste the opportunity's website content <${ENV.STUDENT_PROFILE_URL}/opportunities/${opportunity.id}/refine|*HERE*>.` +
    '\n\n' +
    'Thanks again!';

  job('notification.slack.send', {
    channel: slackMessage.slackUserId,
    message,
    workspace: 'regular',
  });

  return success(opportunity);
}

// "Delete Opportunity"

type DeleteOpportunityInput = {
  memberId: string;
  opportunityId: string;
};

/**
 * Deletes an opportunity from the database, only if the given member has
 * permission to do so. The database will cascade delete any associated records
 * (ie: tags, bookmarks, etc).
 *
 * @param input - The opportunity to delete and the member deleting it.
 * @returns Result indicating the success or failure of the operation.
 */
export async function deleteOpportunity({
  memberId,
  opportunityId,
}: DeleteOpportunityInput): Promise<Result> {
  const hasPermission = await hasOpportunityWritePermission({
    memberId,
    opportunityId,
  });

  if (!hasPermission) {
    return fail({
      code: 403,
      error: 'You do not have permission to delete this opportunity.',
    });
  }

  await db.transaction().execute(async (trx) => {
    await trx
      .deleteFrom('opportunities')
      .where('opportunities.id', '=', opportunityId)
      .execute();
  });

  return success({ id: opportunityId });
}

// "Refine Opportunity"

const REFINE_OPPORTUNITY_SYSTEM_PROMPT = dedent`
  You are a helpful assistant that extracts structured data from a website's
  (likely a job posting) text content.
`;

const REFINE_OPPORTUNITY_PROMPT = dedent`
  Your job is to analyze the given webpage and extract the following information
  and format it as JSON:

  1. "company": The name of the company offering the opportunity.
  2. "title": The title of the opportunity, max 75 characters. Do not include
     the company name in the title.
  3. "description": A brief description of the opportunity, max 400 characters.
     Extract the most relevant information including what the opportunity is,
     who it's for, when, potential compensation and any other relevant details
     to someone open to the opportunity.
  4. "expiresAt": The date that the opportunity is no longer relevant, in
     'YYYY-MM-DD' format. If the opportunity seemingly never "closes", set this
     to null.
  5. "tags": A list of tags that fit this opportunity, maximum 10 tags. We have
     a list of existing tags in our database that are available to associate
     with this opportunity. If there are no relevant tags, create a NEW tag that
     you think we should add to the opportunity. If you create a new tag, be
     sure it is different enough from the existing tags, and use sentence
     case. Must return at least one tag. THIS IS THE MOST IMPORTANT PART OF
     THIS JOB.

  Here's the webpage you need to analyze:

  <website_content>
    $WEBSITE_CONTENT
  </website_content>

  Here are some existing tags in our database that you can choose from:

  <tags>
    $TAGS
  </tags>

  Follow these guidelines:
  - If you cannot confidently infer a field, set it to null.

  Your output should be a single JSON object containing these fields. Do not
  provide any explanation or text outside of the JSON object. Ensure your JSON
  is properly formatted and valid.

  <output>
    {
      "company": "string",
      "description": "string",
      "expiresAt": "string | null",
      "tags": "string[]",
      "title": "string"
    }
  </output>
`;

const RefineOpportunityResponse = z.object({
  company: z.string().trim().min(1),
  description: z.string().trim().min(1).max(500),
  expiresAt: z.string().nullable(),
  tags: z.array(z.string().trim().min(1)).min(1),
  title: z.string().trim().min(1).max(100),
});

type RefineOpportunityResponse = z.infer<typeof RefineOpportunityResponse>;

export const RefineOpportunityInput = z.object({
  content: z.string().trim().min(1).max(10_000),
  opportunityId: z.string().trim().min(1),
});

type RefineOpportunityInput = z.infer<typeof RefineOpportunityInput>;

/**
 * Refines an opportunity by extracting structured data from the given
 * webpage content.
 *
 * The most important piece is extracting the tags w/ AI. We try our best to
 * use existing tags in our database, but if there are no relevant tags, we'll
 * create a new one.
 *
 * @param input - The content of the webpage to extract data from.
 * @returns Result indicating the success or failure of the operation.
 */
export async function refineOpportunity(
  input: RefineOpportunityInput
): Promise<Result> {
  const tags = await db
    .selectFrom('opportunityTags')
    .select(['id', 'name'])
    .orderBy('name', 'asc')
    .execute();

  const prompt = REFINE_OPPORTUNITY_PROMPT
    //
    .replace('$WEBSITE_CONTENT', input.content)
    .replace('$TAGS', tags.map((tag) => tag.name).join('\n'));

  const completionResult = await getChatCompletion({
    maxTokens: 500,
    messages: [{ role: 'user', content: prompt }],
    system: [{ type: 'text', text: REFINE_OPPORTUNITY_SYSTEM_PROMPT }],
    temperature: 0,
  });

  if (!completionResult.ok) {
    return completionResult;
  }

  let data: RefineOpportunityResponse;

  try {
    data = RefineOpportunityResponse.parse(JSON.parse(completionResult.data));
  } catch (error) {
    return fail({
      code: 400,
      error: 'Failed to parse or validate JSON from AI response.',
    });
  }

  const opportunity = await db.transaction().execute(async (trx) => {
    const companyId = await getMostRelevantCompany(trx, data.company);

    const expiresAt = data.expiresAt ? new Date(data.expiresAt) : undefined;

    const opportunity = await trx
      .updateTable('opportunities')
      .set({
        companyId,
        description: data.description,
        expiresAt,
        title: data.title,
      })
      .where('id', '=', input.opportunityId)
      .returning(['id', 'slackChannelId', 'slackMessageId'])
      .executeTakeFirstOrThrow();

    // We only want to set this once so that we can evaluate the time it takes
    // from creation to refinement of an opportunity.
    await trx
      .updateTable('opportunities')
      .set({ refinedAt: new Date() })
      .where('id', '=', input.opportunityId)
      .where('refinedAt', 'is', null)
      .executeTakeFirst();

    const upsertedTags = await trx
      .insertInto('opportunityTags')
      .values(
        data.tags.map((tag) => {
          return {
            color: getRandomAccentColor(),
            id: id(),
            name: tag,
          };
        })
      )
      .onConflict((oc) => {
        // Typically we would just "do nothing", but since we're returning the
        // "id", we need to update something, even if it's not actually changing
        // anything.
        return oc.column('name').doUpdateSet((eb) => {
          return {
            name: eb.ref('excluded.name'),
          };
        });
      })
      .returning(['id'])
      .execute();

    await trx
      .insertInto('opportunityTagAssociations')
      .values(
        upsertedTags.map((tag) => {
          return {
            opportunityId: opportunity.id,
            tagId: tag.id,
          };
        })
      )
      .onConflict((oc) => oc.doNothing())
      .execute();

    return opportunity;
  });

  const message =
    'I added this to our opportunities board! 📌\n\n' +
    `<${ENV.STUDENT_PROFILE_URL}/opportunities/${opportunity.id}>`;

  job('notification.slack.send', {
    channel: opportunity.slackChannelId,
    message,
    threadId: opportunity.slackMessageId,
    workspace: 'regular',
  });

  return success(opportunity);
}

// Helpers

/**
 * Finds the most relevant company ID based on the given name.
 *
 * If the company is already in our database, then this function will return the
 * ID of the existing company.
 *
 * Otherwise, this function will query the Crunchbase API, choose the most
 * relevant company, and save it in our database (if it's not already there).
 * Then returns the ID of the newly created company.
 *
 * @param trx - Database transaction to use for the operation.
 * @param companyName - Name of the company to find or create.
 * @returns ID of the company found or created.
 */
async function getMostRelevantCompany(
  trx: Transaction<DB>,
  companyName: string
) {
  const companyFromDatabase = await trx
    .selectFrom('companies')
    .select('id')
    .where('name', 'ilike', companyName)
    .executeTakeFirst();

  if (companyFromDatabase) {
    return companyFromDatabase.id;
  }

  const [company] = await searchCrunchbaseOrganizations(companyName);

  if (company) {
    return saveCompanyIfNecessary(trx, company.crunchbaseId);
  }

  return null;
}

// Queries

// "Get Link From Opportunity"

/**
 * Extracts the first URL found in the Slack message associated with the
 * opportunity.
 *
 * @param opportunityId - ID of the opportunity to get the link from.
 * @returns First URL of the opportunity or `null` if it doesn't exist.
 */
export async function getLinkFromOpportunity(opportunityId: string) {
  const opportunity = await db
    .selectFrom('opportunities')
    .leftJoin('slackMessages', (join) => {
      return join
        .onRef('slackMessages.channelId', '=', 'opportunities.slackChannelId')
        .onRef('slackMessages.id', '=', 'opportunities.slackMessageId');
    })
    .select('slackMessages.text')
    .where('opportunities.id', '=', opportunityId)
    .executeTakeFirst();

  if (!opportunity) {
    return null;
  }

  const link = opportunity.text?.match(
    /<(https?:\/\/[^\s|>]+)(?:\|[^>]+)?>/
  )?.[1];

  if (!link) {
    return null;
  }

  return link;
}

export async function bookmarkOpportunity(
  opportunityId: string,
  memberId: string
) {
  const action = await db.transaction().execute(async (trx) => {
    const existingBookmark = await trx
      .deleteFrom('opportunityBookmarks')
      .where('opportunityId', '=', opportunityId)
      .where('studentId', '=', memberId)
      .executeTakeFirst();

    if (existingBookmark.numDeletedRows) {
      return 'deleted';
    }

    await trx
      .insertInto('opportunityBookmarks')
      .values({ opportunityId, studentId: memberId })
      .execute();

    return 'created';
  });

  if (action === 'created') {
    const opportunity = await db
      .selectFrom('opportunities')
      .select('postedBy')
      .where('id', '=', opportunityId)
      .executeTakeFirst();

    if (opportunity && opportunity.postedBy) {
      job('gamification.activity.completed', {
        opportunityBookmarkedBy: memberId,
        opportunityId,
        studentId: opportunity.postedBy,
        type: 'get_opportunity_bookmark',
      });
    }
  }

  return success({});
}

export async function createOpportunityTag(input: CreateOpportunityTagInput) {
  await db.transaction().execute(async (trx) => {
    await trx
      .insertInto('opportunityTags')
      .values({ color: input.color, id: input.id, name: input.name })
      .execute();
  });
}

export async function editOpportunity(id: string, input: EditOpportunityInput) {
  const result = await db.transaction().execute(async (trx) => {
    const companyId = await saveCompanyIfNecessary(
      trx,
      input.companyCrunchbaseId
    );

    const result = await trx
      .updateTable('opportunities')
      .set({
        companyId,
        description: input.description,
        expiresAt: input.closeDate,
        title: input.title,
      })
      .where('id', '=', id)
      .executeTakeFirst();

    await trx
      .deleteFrom('opportunityTagAssociations')
      .where('opportunityId', '=', id)
      .where('tagId', 'not in', input.tags)
      .execute();

    await trx
      .insertInto('opportunityTagAssociations')
      .values(
        input.tags.map((tag) => {
          return {
            opportunityId: id,
            tagId: tag,
          };
        })
      )
      .onConflict((oc) => {
        return oc.doNothing();
      })
      .execute();

    return result;
  });

  return success(result);
}

type ListOpportunityTagsOptions<Selection> = {
  pagination: Pick<ListSearchParams, 'limit' | 'page'>;
  select: Selection[];
  where: { ids?: string[]; search?: string };
};

export async function listOpportunityTags<
  Selection extends SelectExpression<DB, 'opportunityTags'>,
>({ pagination, select, where }: ListOpportunityTagsOptions<Selection>) {
  return db
    .selectFrom('opportunityTags')
    .select(select)
    .$if(!!where.ids, (qb) => {
      return qb.where('opportunityTags.id', 'in', where.ids!);
    })
    .$if(!!where.search, (qb) => {
      return qb.where('name', 'ilike', `%${where.search}%`);
    })
    .orderBy('name', 'asc')
    .limit(pagination.limit)
    .offset((pagination.page - 1) * pagination.limit)
    .execute();
}

// "Get Opportunity"

export async function getOpportunity(opportunityId: string) {
  const opportunity = await db
    .selectFrom('opportunities')
    .leftJoin('companies', 'companies.id', 'opportunities.companyId')
    .select([
      'companies.name as companyName',
      'opportunities.description',
      'opportunities.title',
    ])
    .where('opportunities.id', '=', opportunityId)
    .executeTakeFirst();

  return opportunity;
}

// "Get Opportunity Details"

type GetOpportunityDetailsInput = {
  memberId: string;
  opportunityId: string;
};

export async function getOpportunityDetails({
  memberId,
  opportunityId,
}: GetOpportunityDetailsInput) {
  const opportunity = await db
    .selectFrom('opportunities')
    .leftJoin('companies', 'companies.id', 'opportunities.companyId')
    .leftJoin('students', 'students.id', 'opportunities.postedBy')
    .leftJoin('slackMessages', (join) => {
      return join
        .onRef('slackMessages.channelId', '=', 'opportunities.slackChannelId')
        .onRef('slackMessages.id', '=', 'opportunities.slackMessageId');
    })
    .select([
      'companies.id as companyId',
      'companies.imageUrl as companyLogo',
      'companies.name as companyName',
      'opportunities.createdAt',
      'opportunities.description',
      'opportunities.expiresAt',
      'opportunities.id',
      'opportunities.title',
      'slackMessages.channelId as slackMessageChannelId',
      'slackMessages.createdAt as slackMessagePostedAt',
      'slackMessages.id as slackMessageId',
      'slackMessages.text as slackMessageText',
      'students.firstName as posterFirstName',
      'students.lastName as posterLastName',
      'students.profilePicture as posterProfilePicture',

      (eb) => {
        return eb
          .selectFrom('opportunityBookmarks')
          .whereRef('opportunityId', '=', 'opportunities.id')
          .select((eb) => eb.fn.countAll<string>().as('count'))
          .as('bookmarks');
      },

      (eb) => {
        return eb
          .exists(() => {
            return eb
              .selectFrom('opportunityBookmarks')
              .whereRef('opportunityId', '=', 'opportunities.id')
              .where('opportunityBookmarks.studentId', '=', memberId);
          })
          .as('bookmarked');
      },

      (eb) => {
        return eb
          .or([
            eb('opportunities.postedBy', '=', memberId),
            eb.exists(() => {
              return eb
                .selectFrom('admins')
                .where('admins.memberId', '=', memberId)
                .where('admins.deletedAt', 'is not', null);
            }),
          ])
          .as('hasWritePermission');
      },

      (eb) => {
        return eb
          .selectFrom('opportunityTagAssociations')
          .leftJoin(
            'opportunityTags',
            'opportunityTags.id',
            'opportunityTagAssociations.tagId'
          )
          .whereRef('opportunityId', '=', 'opportunities.id')
          .select(({ fn, ref }) => {
            const object = jsonBuildObject({
              color: ref('opportunityTags.color'),
              id: ref('opportunityTags.id'),
              name: ref('opportunityTags.name'),
            });

            type TagObject = {
              color: AccentColor;
              id: string;
              name: string;
            };

            return fn
              .jsonAgg(sql`${object} order by ${ref('name')} asc`)
              .$castTo<TagObject[]>()
              .as('tags');
          })
          .as('tags');
      },
    ])
    .where('opportunities.id', '=', opportunityId)
    .executeTakeFirst();

  return opportunity;
}

// "Has Edit Permission"

type HasEditPermissionInput = {
  memberId: string;
  opportunityId: string;
};

/**
 * Checks if the given member has write (ie: create/edit/delete) permission for
 * the opportunity. Returns `true` if the member is the creator of the
 * opportunity or if the member is an admin.
 *
 * @param input - Member ID and opportunity ID.
 * @returns Whether the member has write permission for the opportunity.
 */
export async function hasOpportunityWritePermission({
  memberId,
  opportunityId,
}: HasEditPermissionInput): Promise<boolean> {
  const opportunity = await db
    .selectFrom('opportunities')
    .where('opportunities.id', '=', opportunityId)
    .where((eb) => {
      return eb.or([
        eb('opportunities.postedBy', '=', memberId),
        eb.exists(() => {
          return eb
            .selectFrom('admins')
            .where('admins.memberId', '=', memberId)
            .where('admins.deletedAt', 'is not', null);
        }),
      ]);
    })
    .executeTakeFirst();

  return !!opportunity;
}

// Worker

export const opportunityWorker = registerWorker(
  'opportunity',
  OpportunityBullJob,
  async (job) => {
    return match(job)
      .with({ name: 'opportunity.create' }, async ({ data }) => {
        const result = await createOpportunity(data);

        if (!result.ok) {
          throw new Error(result.error);
        }

        return result.data;
      })
      .exhaustive();
  }
);<|MERGE_RESOLUTION|>--- conflicted
+++ resolved
@@ -15,15 +15,11 @@
 import { searchCrunchbaseOrganizations } from '@/modules/employment/queries/search-crunchbase-organizations';
 import { saveCompanyIfNecessary } from '@/modules/employment/use-cases/save-company-if-necessary';
 import { ENV } from '@/shared/env';
-<<<<<<< HEAD
 import { type ListSearchParams, type SelectExpression } from '@/shared/types';
-import { getRandomAccentColor } from '@/shared/utils/color.utils';
-=======
 import {
   type AccentColor,
   getRandomAccentColor,
 } from '@/shared/utils/color.utils';
->>>>>>> c422a63d
 import { fail, type Result, success } from '@/shared/utils/core.utils';
 import {
   type CreateOpportunityTagInput,
@@ -576,49 +572,6 @@
   }
 
   return link;
-}
-
-export async function bookmarkOpportunity(
-  opportunityId: string,
-  memberId: string
-) {
-  const action = await db.transaction().execute(async (trx) => {
-    const existingBookmark = await trx
-      .deleteFrom('opportunityBookmarks')
-      .where('opportunityId', '=', opportunityId)
-      .where('studentId', '=', memberId)
-      .executeTakeFirst();
-
-    if (existingBookmark.numDeletedRows) {
-      return 'deleted';
-    }
-
-    await trx
-      .insertInto('opportunityBookmarks')
-      .values({ opportunityId, studentId: memberId })
-      .execute();
-
-    return 'created';
-  });
-
-  if (action === 'created') {
-    const opportunity = await db
-      .selectFrom('opportunities')
-      .select('postedBy')
-      .where('id', '=', opportunityId)
-      .executeTakeFirst();
-
-    if (opportunity && opportunity.postedBy) {
-      job('gamification.activity.completed', {
-        opportunityBookmarkedBy: memberId,
-        opportunityId,
-        studentId: opportunity.postedBy,
-        type: 'get_opportunity_bookmark',
-      });
-    }
-  }
-
-  return success({});
 }
 
 export async function createOpportunityTag(input: CreateOpportunityTagInput) {
