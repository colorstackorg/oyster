import dayjs from 'dayjs';
import dedent from 'dedent';
import { type Insertable, type Transaction } from 'kysely';
import { match } from 'ts-pattern';
import { z } from 'zod';

import { db, type DB } from '@oyster/db';
import { id } from '@oyster/utils';

import { OpportunityBullJob } from '@/infrastructure/bull/bull.types';
import { job } from '@/infrastructure/bull/use-cases/job';
import { registerWorker } from '@/infrastructure/bull/use-cases/register-worker';
import { getChatCompletion } from '@/modules/ai/ai';
import { searchCrunchbaseOrganizations } from '@/modules/employment/queries/search-crunchbase-organizations';
import { saveCompanyIfNecessary } from '@/modules/employment/use-cases/save-company-if-necessary';
import { ENV } from '@/shared/env';
<<<<<<< HEAD
import { type ListSearchParams, type SelectExpression } from '@/shared/types';
=======
import { getRandomAccentColor } from '@/shared/utils/color.utils';
>>>>>>> e5eaf0a2
import { fail, type Result, success } from '@/shared/utils/core.utils';
import {
  type CreateOpportunityTagInput,
  type EditOpportunityInput,
} from './opportunity.types';

// Types

type OpportunityRecord = DB['opportunities'];

// Use Case(s)

const CREATE_OPPORTUNITY_SYSTEM_PROMPT = dedent`
  You are a helpful assistant that extracts structured data from Slack messages
  in a tech-focused workspace. Members share opportunities for internships,
  full-time positions, events, and other programs to help them get their first
  role in tech. Your job is to analyze the given Slack message and extract
  specific information in a JSON format.
`;

// "Create Opportunity"

const CREATE_OPPORTUNITY_PROMPT = dedent`
  Here's the Slack message you need to analyze:

  <slack_message>
    $SLACK_MESSAGE
  </slack_message>

  You need to extract the following information and format it as JSON:

  1. "company": The name of the company offering the opportunity.
  2. "title": The title of the opportunity, max 75 characters.
  3. "description": A brief description of the opportunity, max 400 characters.

  Follow these guidelines:
  - If you cannot confidently infer information, set the value to null.
  - Do not include the company name in the "title" field.

  Your output should be a single JSON object containing these fields. Do not
  provide any explanation or text outside of the JSON object. Ensure your JSON
  is properly formatted and valid.

  <output>
    {
      "company": "string | null",
      "description": "string | null",
      "title": "string | null"
    }
  </output>
`;

const CreateOpportunityResponse = z.object({
  company: z.string().trim().min(1).nullable(),
  description: z.string().trim().min(1).max(500).nullable(),
  title: z.string().trim().min(1).max(100).nullable(),
});

type CreateOpportunityResponse = z.infer<typeof CreateOpportunityResponse>;

type CreateOpportunityInput = Pick<
  Insertable<OpportunityRecord>,
  'slackChannelId' | 'slackMessageId'
>;

/**
 * Creates an opportunity from a Slack message.
 *
 * If the Slack message does not contain a link to an opportunity, this function
 * will return early with a success result.
 *
 * Otherwise, we'll pass the Slack message into AI to extract the opportunity's
 * company, title, and description. Then, we'll try to find the most relevant
 * company in our database. Then, we save the opportunity in our database and
 * notify the original poster that we've added it to our opportunities board.
 *
 * @param input - Input data for creating an opportunity.
 * @returns Result indicating the success or failure of the operation.
 */
async function createOpportunity(
  input: CreateOpportunityInput
): Promise<Result> {
  const slackMessage = await db
    .selectFrom('slackMessages')
    .select(['studentId', 'text', 'userId as slackUserId'])
    .where('channelId', '=', input.slackChannelId)
    .where('id', '=', input.slackMessageId)
    .executeTakeFirst();

  // This might be the case if someone posts something in the opportunity
  // channel but then quickly deletes it right after.
  if (!slackMessage || !slackMessage.text) {
    return fail({
      code: 404,
      error: 'Could not create opportunity b/c Slack message was not found.',
    });
  }

  // We're only interested in messages that contain a link to an opportunity...
  // so we'll gracefully bail if there isn't one.
  if (!slackMessage.text.includes('http')) {
    return success({});
  }

  const prompt = CREATE_OPPORTUNITY_PROMPT.replace(
    '$SLACK_MESSAGE',
    slackMessage.text
  );

  const completionResult = await getChatCompletion({
    maxTokens: 250,
    messages: [{ role: 'user', content: prompt }],
    system: [{ type: 'text', text: CREATE_OPPORTUNITY_SYSTEM_PROMPT }],
    temperature: 0,
  });

  if (!completionResult.ok) {
    return completionResult;
  }

  let data: CreateOpportunityResponse;

  try {
    data = CreateOpportunityResponse.parse(JSON.parse(completionResult.data));
  } catch (error) {
    return fail({
      code: 400,
      error: 'Failed to parse or validate JSON from AI response.',
    });
  }

  const opportunity = await db.transaction().execute(async (trx) => {
    const companyId = data.company
      ? await getMostRelevantCompany(trx, data.company)
      : null;

    const opportunityId = id();

    const result = await trx
      .insertInto('opportunities')
      .values({
        companyId,
        createdAt: new Date(),
        description: data.description || 'N/A',
        expiresAt: dayjs().add(3, 'months').toDate(),
        id: opportunityId,
        postedBy: slackMessage.studentId,
        slackChannelId: input.slackChannelId,
        slackMessageId: input.slackMessageId,
        title: data.title || 'Opportunity',
      })
      .returning(['id'])
      .executeTakeFirstOrThrow();

    return result;
  });

  const message =
    `Thanks for sharing an opportunity in <#${input.slackChannelId}> -- I added it to our <${ENV.STUDENT_PROFILE_URL}/opportunities|opportunities board>! 🙂` +
    '\n\n' +
    `To generate tags and a description, please paste the opportunity's website content <${ENV.STUDENT_PROFILE_URL}/opportunities/${opportunity.id}/refine|*HERE*>.` +
    '\n\n' +
    'Thanks again!';

  job('notification.slack.send', {
    channel: slackMessage.slackUserId,
    message,
    workspace: 'regular',
  });

  return success(opportunity);
}

// "Refine Opportunity"

const REFINE_OPPORTUNITY_SYSTEM_PROMPT = dedent`
  You are a helpful assistant that extracts structured data from a website's
  (likely a job posting) text content.
`;

const REFINE_OPPORTUNITY_PROMPT = dedent`
  Your job is to analyze the given webpage and extract the following information
  and format it as JSON:

  1. "company": The name of the company offering the opportunity.
  2. "title": The title of the opportunity, max 75 characters. Do not include
     the company name in the title.
  3. "description": A brief description of the opportunity, max 400 characters.
     Extract the most relevant information including what the opportunity is,
     who it's for, when, potential compensation and any other relevant details
     to someone open to the opportunity.
  4. "expiresAt": The date that the opportunity is no longer relevant, in
     'YYYY-MM-DD' format. If the opportunity seemingly never "closes", set this
     to null.
  5. "tags": A list of tags that fit this opportunity, maximum 10 tags. We have
     a list of existing tags in our database that are available to associate
     with this opportunity. If there are no relevant tags, create a NEW tag that
     you think we should add to the opportunity. If you create a new tag, be
     sure it is different enough from the existing tags, and use sentence
     case. Must return at least one tag. THIS IS THE MOST IMPORTANT PART OF
     THIS JOB.

  Here's the webpage you need to analyze:

  <website_content>
    $WEBSITE_CONTENT
  </website_content>

  Here are some existing tags in our database that you can choose from:

  <tags>
    $TAGS
  </tags>

  Follow these guidelines:
  - If you cannot confidently infer a field, set it to null.

  Your output should be a single JSON object containing these fields. Do not
  provide any explanation or text outside of the JSON object. Ensure your JSON
  is properly formatted and valid.

  <output>
    {
      "company": "string",
      "description": "string",
      "expiresAt": "string | null",
      "tags": "string[]",
      "title": "string"
    }
  </output>
`;

const RefineOpportunityResponse = z.object({
  company: z.string().trim().min(1),
  description: z.string().trim().min(1).max(500),
  expiresAt: z.string().nullable(),
  tags: z.array(z.string().trim().min(1)).min(1),
  title: z.string().trim().min(1).max(100),
});

type RefineOpportunityResponse = z.infer<typeof RefineOpportunityResponse>;

export const RefineOpportunityInput = z.object({
  content: z.string().trim().min(1).max(10_000),
  opportunityId: z.string().trim().min(1),
});

type RefineOpportunityInput = z.infer<typeof RefineOpportunityInput>;

/**
 * Refines an opportunity by extracting structured data from the given
 * webpage content.
 *
 * The most important piece is extracting the tags w/ AI. We try our best to
 * use existing tags in our database, but if there are no relevant tags, we'll
 * create a new one.
 *
 * @param input - The content of the webpage to extract data from.
 * @returns Result indicating the success or failure of the operation.
 */
export async function refineOpportunity(
  input: RefineOpportunityInput
): Promise<Result> {
  const tags = await db
    .selectFrom('opportunityTags')
    .select(['id', 'name'])
    .orderBy('name', 'asc')
    .execute();

  const prompt = REFINE_OPPORTUNITY_PROMPT
    //
    .replace('$WEBSITE_CONTENT', input.content)
    .replace('$TAGS', tags.map((tag) => tag.name).join('\n'));

  const completionResult = await getChatCompletion({
    maxTokens: 500,
    messages: [{ role: 'user', content: prompt }],
    system: [{ type: 'text', text: REFINE_OPPORTUNITY_SYSTEM_PROMPT }],
    temperature: 0,
  });

  if (!completionResult.ok) {
    return completionResult;
  }

  let data: RefineOpportunityResponse;

  try {
    data = RefineOpportunityResponse.parse(JSON.parse(completionResult.data));
  } catch (error) {
    return fail({
      code: 400,
      error: 'Failed to parse or validate JSON from AI response.',
    });
  }

  const opportunity = await db.transaction().execute(async (trx) => {
    const companyId = await getMostRelevantCompany(trx, data.company);

    const expiresAt = data.expiresAt ? new Date(data.expiresAt) : undefined;

    const opportunity = await trx
      .updateTable('opportunities')
      .set({
        companyId,
        description: data.description,
        expiresAt,
        title: data.title,
      })
      .where('id', '=', input.opportunityId)
      .returning(['id', 'slackChannelId', 'slackMessageId'])
      .executeTakeFirstOrThrow();

    // We only want to set this once so that we can evaluate the time it takes
    // from creation to refinement of an opportunity.
    await trx
      .updateTable('opportunities')
      .set({ refinedAt: new Date() })
      .where('id', '=', input.opportunityId)
      .where('refinedAt', 'is', null)
      .executeTakeFirst();

    const upsertedTags = await trx
      .insertInto('opportunityTags')
      .values(
        data.tags.map((tag) => {
          return {
            color: getRandomAccentColor(),
            id: id(),
            name: tag,
          };
        })
      )
      .onConflict((oc) => {
        // Typically we would just "do nothing", but since we're returning the
        // "id", we need to update something, even if it's not actually changing
        // anything.
        return oc.column('name').doUpdateSet((eb) => {
          return {
            name: eb.ref('excluded.name'),
          };
        });
      })
      .returning(['id'])
      .execute();

    await trx
      .insertInto('opportunityTagAssociations')
      .values(
        upsertedTags.map((tag) => {
          return {
            opportunityId: opportunity.id,
            tagId: tag.id,
          };
        })
      )
      .onConflict((oc) => oc.doNothing())
      .execute();

    return opportunity;
  });

  const message =
    'I added this to our opportunities board! 📌\n\n' +
    `<${ENV.STUDENT_PROFILE_URL}/opportunities/${opportunity.id}>`;

  job('notification.slack.send', {
    channel: opportunity.slackChannelId,
    message,
    threadId: opportunity.slackMessageId,
    workspace: 'regular',
  });

  return success(opportunity);
}

// Helpers

/**
 * Finds the most relevant company ID based on the given name.
 *
 * If the company is already in our database, then this function will return the
 * ID of the existing company.
 *
 * Otherwise, this function will query the Crunchbase API, choose the most
 * relevant company, and save it in our database (if it's not already there).
 * Then returns the ID of the newly created company.
 *
 * @param trx - Database transaction to use for the operation.
 * @param companyName - Name of the company to find or create.
 * @returns ID of the company found or created.
 */
async function getMostRelevantCompany(
  trx: Transaction<DB>,
  companyName: string
) {
  const companyFromDatabase = await trx
    .selectFrom('companies')
    .select('id')
    .where('name', 'ilike', companyName)
    .executeTakeFirst();

  if (companyFromDatabase) {
    return companyFromDatabase.id;
  }

  const [company] = await searchCrunchbaseOrganizations(companyName);

  if (company) {
    return saveCompanyIfNecessary(trx, company.crunchbaseId);
  }

  return null;
}

<<<<<<< HEAD
export async function bookmarkOpportunity(
  opportunityId: string,
  memberId: string
) {
  const action = await db.transaction().execute(async (trx) => {
    const existingBookmark = await trx
      .deleteFrom('opportunityBookmarks')
      .where('opportunityId', '=', opportunityId)
      .where('studentId', '=', memberId)
      .executeTakeFirst();

    if (existingBookmark.numDeletedRows) {
      return 'deleted';
    }

    await trx
      .insertInto('opportunityBookmarks')
      .values({ opportunityId, studentId: memberId })
      .execute();

    return 'created';
  });

  if (action === 'created') {
    const opportunity = await db
      .selectFrom('opportunities')
      .select('postedBy')
      .where('id', '=', opportunityId)
      .executeTakeFirst();

    if (opportunity && opportunity.postedBy) {
      job('gamification.activity.completed', {
        opportunityBookmarkedBy: memberId,
        opportunityId,
        studentId: opportunity.postedBy,
        type: 'get_opportunity_bookmark',
      });
    }
  }

  return success({});
}

export async function createOpportunityTag(input: CreateOpportunityTagInput) {
  await db.transaction().execute(async (trx) => {
    await trx
      .insertInto('opportunityTags')
      .values({ color: input.color, id: input.id, name: input.name })
      .execute();
  });
}

export async function deleteOpportunity(id: string) {
  await db.transaction().execute(async (trx) => {
    await trx.deleteFrom('opportunities').where('id', '=', id).execute();
  });

  return success({ id });
}

export async function editOpportunity(id: string, input: EditOpportunityInput) {
  const result = await db.transaction().execute(async (trx) => {
    const companyId = await saveCompanyIfNecessary(
      trx,
      input.companyCrunchbaseId
    );

    const result = await trx
      .updateTable('opportunities')
      .set({
        companyId,
        description: input.description,
        expiresAt: input.closeDate,
        title: input.title,
      })
      .where('id', '=', id)
      .executeTakeFirst();

    await trx
      .deleteFrom('opportunityTagAssociations')
      .where('opportunityId', '=', id)
      .where('tagId', 'not in', input.tags)
      .execute();

    await trx
      .insertInto('opportunityTagAssociations')
      .values(
        input.tags.map((tag) => {
          return {
            opportunityId: id,
            tagId: tag,
          };
        })
      )
      .onConflict((oc) => {
        return oc.doNothing();
      })
      .execute();

    return result;
  });

  return success(result);
}

export async function updateOpportunityWithAI(
  opportunityId: string,
  content: string
) {
  const tags = await db
    .selectFrom('opportunityTags')
    .select(['id', 'name'])
    .orderBy('name', 'asc')
    .execute();

  const prompt = dedent`
    You are tasked with extracting structured data from a webpage, which is
    likely a job posting or something similar. We have a list of tags that we
    want to associate with this opportunity. Your job is to analyze the given
    webpage and extract the most relevant tags that fit this opportunity. If
    there are no relevant tags, feel free to create a new tag that you think
    we should add to the opportunity.

    Here's the webpage you need to analyze:

    <webpage>
      ${content}
    </webpage>

    Here are the tags we have available (though you're not limited to only these):

    <tags>
      ${tags.map((tag) => tag.name).join(', ')}
    </tags>

    You need to extract the following information and format it as JSON:

    1. Company: The name of the company offering the opportunity
    2. Title: The title of the opportunity
    3. Description: A brief description, maximum 200 characters
    4. Expires At: The expiration date in YYYY-MM-DD format, or null if not
       specified.
    5. Tags: A list of tags that fit this opportunity.

    Follow these guidelines:
    - If any information is not explicitly stated in the message, use your best
      judgment to infer it or leave it as null.
    - Limit the "Description" to 500 characters, focusing on the most relevant
      information.
    - If an expiration date is not provided, set "Expires At" to null.

    Your output should be a single JSON object containing these five fields. Do
    not provide any explanation or additional text outside of the JSON object.
    Ensure your JSON is properly formatted and valid.

    <output>
      {
        "company": "string",
        "description": "string | null",
        "expiresAt": "string | null",
        "tags": "string[]",
        "title": "string"
      }
    </output>
  `;

  const completionResult = await getChatCompletion({
    maxTokens: 500,
    messages: [{ role: 'user', content: prompt }],
    temperature: 0,
  });

  if (!completionResult.ok) {
    return completionResult;
  }

  // TODO: Should validate this w/ Zod...
  // eslint-disable-next-line @typescript-eslint/no-explicit-any
  let aiObject: any;

  try {
    aiObject = JSON.parse(completionResult.data);
  } catch (error) {
    return fail({
      code: 400,
      error: 'Failed to parse JSON from AI response.',
    });
  }

  const opportunity = await db.transaction().execute(async (trx) => {
    const companyId = await getMostRelevantCompany(trx, aiObject.company);

    const expiresAt = aiObject.expiresAt
      ? new Date(aiObject.expiresAt)
      : undefined;

    const opportunity = await trx
      .updateTable('opportunities')
      .set({
        companyId,
        description: aiObject.description,
        expiresAt,
        title: aiObject.title,
      })
      .where('id', '=', opportunityId)
      .returning(['id', 'slackChannelId', 'slackMessageId'])
      .executeTakeFirstOrThrow();

    const tags = await trx
      .insertInto('opportunityTags')
      .values(
        aiObject.tags.map((tag: string) => {
          return {
            id: id(),
            name: tag,
          };
        })
      )
      .onConflict((oc) => {
        return oc.column('name').doUpdateSet((eb) => {
          return {
            name: eb.ref('excluded.name'),
          };
        });
      })
      .returning(['id'])
      .execute();

    await trx
      .insertInto('opportunityTagAssociations')
      .values(
        tags.map((tag) => {
          return {
            opportunityId,
            tagId: tag.id,
          };
        })
      )
      .execute();

    return opportunity;
  });

  const message = [
    'I added this to our *Opportunities Database* in the Member Profile!',
    `<https://app.colorstack.io/opportunities/${opportunity.id}>`,
  ].join('\n\n');

  job('notification.slack.send', {
    channel: opportunity.slackChannelId,
    message,
    threadId: opportunity.slackMessageId,
    workspace: 'regular',
  });

  return success(opportunity);
}

type ListOpportunityTagsOptions<Selection> = {
  pagination: Pick<ListSearchParams, 'limit' | 'page'>;
  select: Selection[];
  where: { ids?: string[]; search?: string };
};

export async function listOpportunityTags<
  Selection extends SelectExpression<DB, 'opportunityTags'>,
>({ pagination, select, where }: ListOpportunityTagsOptions<Selection>) {
  return db
    .selectFrom('opportunityTags')
    .select(select)
    .$if(!!where.ids, (qb) => {
      return qb.where('opportunityTags.id', 'in', where.ids!);
    })
    .$if(!!where.search, (qb) => {
      return qb.where('name', 'ilike', `%${where.search}%`);
    })
    .orderBy('name', 'asc')
    .limit(pagination.limit)
    .offset((pagination.page - 1) * pagination.limit)
    .execute();
=======
// Queries

// "Get Link From Opportunity"

/**
 * Extracts the first URL found in the Slack message associated with the
 * opportunity.
 *
 * @param opportunityId - ID of the opportunity to get the link from.
 * @returns First URL of the opportunity or `null` if it doesn't exist.
 */
export async function getLinkFromOpportunity(opportunityId: string) {
  const opportunity = await db
    .selectFrom('opportunities')
    .leftJoin('slackMessages', (join) => {
      return join
        .onRef('slackMessages.channelId', '=', 'opportunities.slackChannelId')
        .onRef('slackMessages.id', '=', 'opportunities.slackMessageId');
    })
    .select('slackMessages.text')
    .where('opportunities.id', '=', opportunityId)
    .executeTakeFirst();

  if (!opportunity) {
    return null;
  }

  const link = opportunity.text?.match(
    /<(https?:\/\/[^\s|>]+)(?:\|[^>]+)?>/
  )?.[1];

  if (!link) {
    return null;
  }

  return link;
>>>>>>> e5eaf0a2
}

// Worker

export const opportunityWorker = registerWorker(
  'opportunity',
  OpportunityBullJob,
  async (job) => {
    return match(job)
      .with({ name: 'opportunity.create' }, async ({ data }) => {
        const result = await createOpportunity(data);

        if (!result.ok) {
          throw new Error(result.error);
        }

        return result.data;
      })
      .exhaustive();
  }
);<|MERGE_RESOLUTION|>--- conflicted
+++ resolved
@@ -14,11 +14,8 @@
 import { searchCrunchbaseOrganizations } from '@/modules/employment/queries/search-crunchbase-organizations';
 import { saveCompanyIfNecessary } from '@/modules/employment/use-cases/save-company-if-necessary';
 import { ENV } from '@/shared/env';
-<<<<<<< HEAD
 import { type ListSearchParams, type SelectExpression } from '@/shared/types';
-=======
 import { getRandomAccentColor } from '@/shared/utils/color.utils';
->>>>>>> e5eaf0a2
 import { fail, type Result, success } from '@/shared/utils/core.utils';
 import {
   type CreateOpportunityTagInput,
@@ -434,7 +431,6 @@
   return null;
 }
 
-<<<<<<< HEAD
 export async function bookmarkOpportunity(
   opportunityId: string,
   memberId: string
@@ -715,44 +711,6 @@
     .limit(pagination.limit)
     .offset((pagination.page - 1) * pagination.limit)
     .execute();
-=======
-// Queries
-
-// "Get Link From Opportunity"
-
-/**
- * Extracts the first URL found in the Slack message associated with the
- * opportunity.
- *
- * @param opportunityId - ID of the opportunity to get the link from.
- * @returns First URL of the opportunity or `null` if it doesn't exist.
- */
-export async function getLinkFromOpportunity(opportunityId: string) {
-  const opportunity = await db
-    .selectFrom('opportunities')
-    .leftJoin('slackMessages', (join) => {
-      return join
-        .onRef('slackMessages.channelId', '=', 'opportunities.slackChannelId')
-        .onRef('slackMessages.id', '=', 'opportunities.slackMessageId');
-    })
-    .select('slackMessages.text')
-    .where('opportunities.id', '=', opportunityId)
-    .executeTakeFirst();
-
-  if (!opportunity) {
-    return null;
-  }
-
-  const link = opportunity.text?.match(
-    /<(https?:\/\/[^\s|>]+)(?:\|[^>]+)?>/
-  )?.[1];
-
-  if (!link) {
-    return null;
-  }
-
-  return link;
->>>>>>> e5eaf0a2
 }
 
 // Worker
