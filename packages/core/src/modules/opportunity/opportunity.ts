--- conflicted
+++ resolved
@@ -510,7 +510,6 @@
   return link;
 }
 
-<<<<<<< HEAD
 export async function bookmarkOpportunity(
   opportunityId: string,
   memberId: string
@@ -561,14 +560,6 @@
       .values({ color: input.color, id: input.id, name: input.name })
       .execute();
   });
-}
-
-export async function deleteOpportunity(id: string) {
-  await db.transaction().execute(async (trx) => {
-    await trx.deleteFrom('opportunities').where('id', '=', id).execute();
-  });
-
-  return success({ id });
 }
 
 export async function editOpportunity(id: string, input: EditOpportunityInput) {
@@ -638,7 +629,8 @@
     .limit(pagination.limit)
     .offset((pagination.page - 1) * pagination.limit)
     .execute();
-=======
+}
+
 // "Get Opportunity"
 
 export async function getOpportunity(opportunityId: string) {
@@ -692,7 +684,6 @@
     .executeTakeFirst();
 
   return !!opportunity;
->>>>>>> 996911f8
 }
 
 // Worker
