import { z } from 'zod';

import {
  Entity,
  type ExtractValue,
  ISO8601Date,
  NullishString,
  Student,
} from '@oyster/types';

// Enums

export const EmploymentType = {
  APPRENTICESHIP: 'apprenticeship',
  CONTRACT: 'contract',
  FREELANCE: 'freelance',
  FULL_TIME: 'full_time',
  INTERNSHIP: 'internship',
  PART_TIME: 'part_time',
} as const;

export const FORMATTED_EMPLOYMENT_TYPE: Record<EmploymentType, string> = {
  apprenticeship: 'Apprenticeship',
  contract: 'Contract',
  freelance: 'Freelance',
  full_time: 'Full-Time',
  internship: 'Internship',
  part_time: 'Part-Time',
};

export const JobOfferStatus = {
  ACCEPTED: 'accepted',
  RECEIVED: 'received',
  REJECTED: 'rejected',
} as const;

export const LocationType = {
  HYBRID: 'hybrid',
  IN_PERSON: 'in_person',
  REMOTE: 'remote',
} as const;

export const FORMATTED_LOCATION_TYPE: Record<LocationType, string> = {
  hybrid: 'Hybrid',
  in_person: 'In-Person',
  remote: 'Remote',
};

// Schemas (Base)

export const BaseCompany = z.object({
  crunchbaseId: z.string(),
  description: z.string().optional(),
  domain: z.string().optional(),
  imageUrl: z.string().url().optional(),
  name: z.string().min(1),
  stockSymbol: z.string().optional(),
});

export const Company = Entity.merge(BaseCompany);

export const JobOffer = Entity.omit({ deletedAt: true }).extend({
  baseSalary: z.number().optional(),
  bonus: z.number().optional(),
  companyId: Company.shape.id.nullish(),
  compensationType: z.string(),
  employmentType: z.nativeEnum(EmploymentType),
  hourlyPay: z.number().optional(),
  location: z.string().optional(),
<<<<<<< HEAD
  locationCoordinates: z.string().optional(),
=======
  locationLatitude: z.number().optional(),
  locationLongitude: z.number().optional(),
>>>>>>> 4db7fe79
  locationType: z.nativeEnum(LocationType),
  otherCompany: NullishString.optional(),
  startDate: ISO8601Date,
  status: z.string(),
  stockPerYear: z.number().optional(),
  studentId: Student.shape.id,
});

<<<<<<< HEAD
export const JobOfferFilters = z.object({
  status: z.string().optional(),
  companyId: Company.shape.id.nullish(),
  employmentType: z.nativeEnum(EmploymentType).nullish(),
  location: z.string().optional(),
});

=======
>>>>>>> 4db7fe79
export const WorkExperience = Entity.extend({
  companyId: Company.shape.id.nullish(),
  companyName: z.string().trim().min(1).nullish(),
  employmentType: z.nativeEnum(EmploymentType),
  endDate: ISO8601Date.nullish(),
  locationCity: NullishString,
  locationState: NullishString,
  locationType: z.nativeEnum(LocationType),
  startDate: ISO8601Date,
  studentId: Student.shape.id,
  title: z.string().trim().min(1),
});

// Schemas (Use Cases)

export const AddWorkExperienceInput = WorkExperience.pick({
  companyName: true,
  employmentType: true,
  endDate: true,
  locationCity: true,
  locationState: true,
  locationType: true,
  startDate: true,
  studentId: true,
  title: true,
}).extend({
  companyCrunchbaseId: Company.shape.crunchbaseId,
});

export const DeleteWorkExperienceInput = WorkExperience.pick({
  id: true,
  studentId: true,
});

export const EditWorkExperienceInput = AddWorkExperienceInput.extend({
  id: WorkExperience.shape.id,
});

export const UploadJobOfferInput = JobOffer.omit({
  createdAt: true,
  id: true,
  updatedAt: true,
});

// Types

export type AddWorkExperienceInput = z.infer<typeof AddWorkExperienceInput>;
export type BaseCompany = z.infer<typeof BaseCompany>;
export type Company = z.infer<typeof Company>;
export type DeleteWorkExperienceInput = z.infer<
  typeof DeleteWorkExperienceInput
>;
export type EditWorkExperienceInput = z.infer<typeof EditWorkExperienceInput>;
export type EmploymentType = ExtractValue<typeof EmploymentType>;
export type JobOfferFilters = ExtractValue<typeof JobOfferFilters>;
export type LocationType = ExtractValue<typeof LocationType>;
export type UploadJobOfferInput = z.infer<typeof UploadJobOfferInput>;
export type WorkExperience = z.infer<typeof WorkExperience>;<|MERGE_RESOLUTION|>--- conflicted
+++ resolved
@@ -67,12 +67,8 @@
   employmentType: z.nativeEnum(EmploymentType),
   hourlyPay: z.number().optional(),
   location: z.string().optional(),
-<<<<<<< HEAD
-  locationCoordinates: z.string().optional(),
-=======
   locationLatitude: z.number().optional(),
   locationLongitude: z.number().optional(),
->>>>>>> 4db7fe79
   locationType: z.nativeEnum(LocationType),
   otherCompany: NullishString.optional(),
   startDate: ISO8601Date,
@@ -81,16 +77,6 @@
   studentId: Student.shape.id,
 });
 
-<<<<<<< HEAD
-export const JobOfferFilters = z.object({
-  status: z.string().optional(),
-  companyId: Company.shape.id.nullish(),
-  employmentType: z.nativeEnum(EmploymentType).nullish(),
-  location: z.string().optional(),
-});
-
-=======
->>>>>>> 4db7fe79
 export const WorkExperience = Entity.extend({
   companyId: Company.shape.id.nullish(),
   companyName: z.string().trim().min(1).nullish(),
