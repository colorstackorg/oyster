import { type SelectExpression, sql } from 'kysely';

import { db, type DB } from '@oyster/db';

import { type GetCompanyWhere } from '@/modules/employment/employment.types';

type GetCompanyOptions<Selection> = {
<<<<<<< HEAD
  include?: ('averageRating' | 'employees' | 'openOpportunities' | 'reviews')[];
=======
  include?: ('averageRating' | 'employees' | 'opportunities' | 'reviews')[];
>>>>>>> 752c3155
  select: Selection[];
  where: GetCompanyWhere;
};

export async function getCompany<
  Selection extends SelectExpression<DB, 'companies'>,
>({ include = [], select, where }: GetCompanyOptions<Selection>) {
  const company = await db
    .selectFrom('companies')
    .select(select)
    .$if(!!include.includes('averageRating'), (qb) => {
      return qb.select((eb) => {
        return eb
          .selectFrom('companyReviews')
          .leftJoin(
            'workExperiences',
            'workExperiences.id',
            'companyReviews.workExperienceId'
          )
          .select((eb) => {
            return eb
              .fn<string>('round', [eb.fn.avg('rating'), sql.lit(1)])
              .as('rating');
          })
          .whereRef('workExperiences.companyId', '=', 'companies.id')
          .as('averageRating');
      });
    })
    .$if(!!include.includes('employees'), (qb) => {
      return qb.select((eb) => {
        return eb
          .selectFrom('workExperiences')
          .select((eb) => {
            return eb.fn
              .count<string>('workExperiences.studentId')
              .distinct()
              .as('count');
          })
          .whereRef('workExperiences.companyId', '=', 'companies.id')
          .as('employees');
      });
    })
<<<<<<< HEAD
    .$if(!!include.includes('openOpportunities'), (qb) => {
=======
    .$if(!!include.includes('opportunities'), (qb) => {
>>>>>>> 752c3155
      return qb.select((eb) => {
        return eb
          .selectFrom('opportunities')
          .select(eb.fn.countAll<string>().as('count'))
          .whereRef('opportunities.companyId', '=', 'companies.id')
          .where('opportunities.expiresAt', '>', new Date())
<<<<<<< HEAD
          .as('openOpportunities');
=======
          .as('opportunities');
>>>>>>> 752c3155
      });
    })
    .$if(!!include.includes('reviews'), (qb) => {
      return qb.select((eb) => {
        return eb
          .selectFrom('companyReviews')
          .leftJoin(
            'workExperiences',
            'workExperiences.id',
            'companyReviews.workExperienceId'
          )
          .select(eb.fn.countAll<string>().as('count'))
          .whereRef('workExperiences.companyId', '=', 'companies.id')
          .as('reviews');
      });
    })
    .where('companies.id', '=', where.id)
    .executeTakeFirst();

  return company;
}<|MERGE_RESOLUTION|>--- conflicted
+++ resolved
@@ -5,11 +5,7 @@
 import { type GetCompanyWhere } from '@/modules/employment/employment.types';
 
 type GetCompanyOptions<Selection> = {
-<<<<<<< HEAD
-  include?: ('averageRating' | 'employees' | 'openOpportunities' | 'reviews')[];
-=======
   include?: ('averageRating' | 'employees' | 'opportunities' | 'reviews')[];
->>>>>>> 752c3155
   select: Selection[];
   where: GetCompanyWhere;
 };
@@ -52,22 +48,14 @@
           .as('employees');
       });
     })
-<<<<<<< HEAD
-    .$if(!!include.includes('openOpportunities'), (qb) => {
-=======
     .$if(!!include.includes('opportunities'), (qb) => {
->>>>>>> 752c3155
       return qb.select((eb) => {
         return eb
           .selectFrom('opportunities')
           .select(eb.fn.countAll<string>().as('count'))
           .whereRef('opportunities.companyId', '=', 'companies.id')
           .where('opportunities.expiresAt', '>', new Date())
-<<<<<<< HEAD
-          .as('openOpportunities');
-=======
           .as('opportunities');
->>>>>>> 752c3155
       });
     })
     .$if(!!include.includes('reviews'), (qb) => {
