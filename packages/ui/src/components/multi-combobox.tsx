import React, {
  createRef,
  type PropsWithChildren,
  useContext,
  useRef,
  useState,
} from 'react';
import { X } from 'react-feather';

import {
  ComboboxPopoverProvider,
  useComboboxPopover,
} from './combobox-popover';
import { Divider } from './divider';
import { getInputCn, type InputProps } from './input';
<<<<<<< HEAD
import { getPillCn, type PillProps } from './pill';
=======
import { getPillCn } from './pill';
import { type AccentColor } from '../utils/constants';
>>>>>>> c881bcea
import { setInputValue } from '../utils/core';
import { cx } from '../utils/cx';

type ComboboxValue = {
<<<<<<< HEAD
  color?: PillProps['color'];
=======
  color?: AccentColor;
>>>>>>> c881bcea
  label: string;
  value: string;
};

type MultiComboboxContext = {
  searchRef: React.MutableRefObject<HTMLInputElement | null>;
  setValues: (_: ComboboxValue[]) => void;
  values: ComboboxValue[];
};

const MultiComboboxContext = React.createContext<MultiComboboxContext>({
  searchRef: createRef() as MultiComboboxContext['searchRef'],
  setValues: (_: ComboboxValue[]) => {},
  values: [] as ComboboxValue[],
});

export type MultiComboboxProps = {
  children:
    | React.ReactNode
    | ((props: Pick<MultiComboboxContext, 'values'>) => React.ReactNode);

  defaultValues?: ComboboxValue[];
};

export function MultiCombobox({
  children,
  defaultValues = [],
}: MultiComboboxProps) {
  const [values, setValues] = useState<ComboboxValue[]>(defaultValues);

  const searchRef = useRef<HTMLInputElement | null>(null);

  return (
    <MultiComboboxContext.Provider
      value={{
        searchRef,
        setValues,
        values,
      }}
    >
      <ComboboxPopoverProvider>
        {typeof children === 'function' ? children({ values }) : children}
      </ComboboxPopoverProvider>
    </MultiComboboxContext.Provider>
  );
}

export function MultiComboboxDisplay({ children }: PropsWithChildren) {
  return (
    <div className={cx(getInputCn(), 'flex flex-col gap-2')}>{children}</div>
  );
}

export function MultiComboboxSearch({
  id,
  onChange,
}: Pick<InputProps, 'id' | 'onChange'>) {
  const { searchRef } = useContext(MultiComboboxContext);
  const { setPopoverOpen } = useComboboxPopover();

  return (
    <input
      autoComplete="off"
      id={id}
      onChange={(e) => {
        onChange?.(e);
      }}
      onFocus={() => {
        setPopoverOpen(true);
      }}
      ref={searchRef}
      type="text"
    />
  );
}

type MultiComboboxItemProps = PropsWithChildren<{
<<<<<<< HEAD
  color?: PillProps['color'];
=======
  color?: AccentColor;
>>>>>>> c881bcea
  label: string;
  onSelect?(e: React.MouseEvent<HTMLButtonElement>): void;
  value: string;
}>;

export function MultiComboboxItem({
  children,
  color,
  label,
  onSelect,
  value,
}: MultiComboboxItemProps) {
  const { searchRef, setValues, values } = useContext(MultiComboboxContext);

  return (
    <li className="hover:bg-gray-50">
      <button
        className="w-full px-2 py-3 text-left text-sm"
        onClick={(e) => {
          onSelect?.(e);

          const alreadySelected = values.some((element) => {
            return element.value === value;
          });

          if (!alreadySelected) {
            setValues([...values, { color, label, value }]);
          }

          const searchElement = searchRef.current!;

          // After an item is selected, we should reset the search value
          // and focus the search input.
          setInputValue(searchElement, '');

          searchElement.focus();
        }}
        type="button"
        value={value}
      >
        {children}
      </button>
    </li>
  );
}

export function MultiComboboxValues({ name }: Pick<InputProps, 'name'>) {
  const { setValues, values } = useContext(MultiComboboxContext);

  if (!values.length) {
    return null;
  }

  return (
    <>
      <input
        name={name}
        type="hidden"
        value={values.map((element) => element.value).join(',')}
      />

      <ul className="flex flex-wrap gap-1">
        {values.map((value) => {
          return (
            <li
              className={cx(
                getPillCn({ color: value.color || 'pink-100' }),
                'flex items-center gap-1'
              )}
              key={value.value}
            >
              {value.label}

              <button
                onClick={(e) => {
                  e.stopPropagation();
                  setValues(
                    values.filter((element) => {
                      return element.value !== value.value;
                    })
                  );
                }}
                type="button"
              >
                <X size={16} />
              </button>
            </li>
          );
        })}
      </ul>

      <Divider />
    </>
  );
}<|MERGE_RESOLUTION|>--- conflicted
+++ resolved
@@ -13,21 +13,13 @@
 } from './combobox-popover';
 import { Divider } from './divider';
 import { getInputCn, type InputProps } from './input';
-<<<<<<< HEAD
-import { getPillCn, type PillProps } from './pill';
-=======
 import { getPillCn } from './pill';
 import { type AccentColor } from '../utils/constants';
->>>>>>> c881bcea
 import { setInputValue } from '../utils/core';
 import { cx } from '../utils/cx';
 
 type ComboboxValue = {
-<<<<<<< HEAD
-  color?: PillProps['color'];
-=======
   color?: AccentColor;
->>>>>>> c881bcea
   label: string;
   value: string;
 };
@@ -105,11 +97,7 @@
 }
 
 type MultiComboboxItemProps = PropsWithChildren<{
-<<<<<<< HEAD
-  color?: PillProps['color'];
-=======
   color?: AccentColor;
->>>>>>> c881bcea
   label: string;
   onSelect?(e: React.MouseEvent<HTMLButtonElement>): void;
   value: string;
