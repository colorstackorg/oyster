{
  "name": "@oyster/db",
  "version": "0.0.0",
  "private": true,
  "type": "module",
  "exports": {
    ".": "./src/index.ts",
    "./dist/db": "./dist/db.d.ts",
    "./test/*": "./src/test/*",
    "./test/constants": "./src/test/constants.ts"
  },
  "scripts": {
    "lint": "eslint .",
    "lint:fix": "eslint . --fix",
<<<<<<< HEAD
    "migrate": "bun ./src/scripts/migrate.ts && bun types",
    "migrate:down": "bun ./src/scripts/migrate.ts --down && bun types",
    "migration:create": "bun ./src/scripts/create-migration.ts",
    "postinstall": "bun types",
    "seed": "bun ./src/scripts/seed.ts && bun types",
    "type-check": "tsc --noEmit",
    "types": "bun ./src/scripts/kysely-codegen.ts"
=======
    "migrate": "tsx ./src/scripts/migrate.ts && yarn types",
    "migrate:down": "tsx ./src/scripts/migrate.ts --down && yarn types",
    "migration:create": "tsx ./src/scripts/create-migration.ts",
    "seed": "tsx ./src/scripts/seed.ts && yarn types",
    "type-check": "tsc --noEmit",
    "types": "kysely-codegen --dialect=postgres --camel-case --out-file=./dist/db.d.ts"
>>>>>>> 731d7456
  },
  "dependencies": {
    "kysely": "^0.27.3",
    "pg": "^8.8.0"
  },
  "devDependencies": {
    "@oyster/eslint-config": "workspace:*",
    "@oyster/tsconfig": "workspace:*",
    "@types/pg": "^8.11.2",
    "@types/prompt-sync": "^4.2.3",
    "commander": "^12.0.0",
    "dedent": "^0.7.0",
    "kysely-codegen": "^0.10.1",
    "prompt-sync": "^4.2.0"
  }
}<|MERGE_RESOLUTION|>--- conflicted
+++ resolved
@@ -12,22 +12,12 @@
   "scripts": {
     "lint": "eslint .",
     "lint:fix": "eslint . --fix",
-<<<<<<< HEAD
     "migrate": "bun ./src/scripts/migrate.ts && bun types",
     "migrate:down": "bun ./src/scripts/migrate.ts --down && bun types",
     "migration:create": "bun ./src/scripts/create-migration.ts",
-    "postinstall": "bun types",
     "seed": "bun ./src/scripts/seed.ts && bun types",
     "type-check": "tsc --noEmit",
-    "types": "bun ./src/scripts/kysely-codegen.ts"
-=======
-    "migrate": "tsx ./src/scripts/migrate.ts && yarn types",
-    "migrate:down": "tsx ./src/scripts/migrate.ts --down && yarn types",
-    "migration:create": "tsx ./src/scripts/create-migration.ts",
-    "seed": "tsx ./src/scripts/seed.ts && yarn types",
-    "type-check": "tsc --noEmit",
     "types": "kysely-codegen --dialect=postgres --camel-case --out-file=./dist/db.d.ts"
->>>>>>> 731d7456
   },
   "dependencies": {
     "kysely": "^0.27.3",
