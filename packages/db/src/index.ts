--- conflicted
+++ resolved
@@ -1,6 +1,2 @@
-<<<<<<< HEAD
-export { type DB } from 'db:types';
-=======
 export { type DB } from './shared/types';
->>>>>>> 5108a925
 export { db } from './shared/db';